/******************************************************************************
 *
 *  Copyright (C) 2003-2014 Broadcom Corporation
 *
 *  Licensed under the Apache License, Version 2.0 (the "License");
 *  you may not use this file except in compliance with the License.
 *  You may obtain a copy of the License at:
 *
 *  http://www.apache.org/licenses/LICENSE-2.0
 *
 *  Unless required by applicable law or agreed to in writing, software
 *  distributed under the License is distributed on an "AS IS" BASIS,
 *  WITHOUT WARRANTIES OR CONDITIONS OF ANY KIND, either express or implied.
 *  See the License for the specific language governing permissions and
 *  limitations under the License.
 *
 ******************************************************************************/

/******************************************************************************
 *
 *  This file contains the action functions for device manager state
 *  machine.
 *
 ******************************************************************************/

#define LOG_TAG "bt_bta_dm"

#include <base/bind.h>
#include <base/callback.h>
#include <base/logging.h>
#include <string.h>

#include "bt_common.h"
#include "bt_target.h"
#include "bt_types.h"
#include "bta_api.h"
#include "bta_dm_api.h"
#include "bta_dm_co.h"
#include "bta_dm_int.h"
#include "bta_sys.h"
#include "btm_api.h"
#include "btm_int.h"
#include "btu.h"
#include "gap_api.h" /* For GAP_BleReadPeerPrefConnParams */
#include "l2c_api.h"
#include "osi/include/log.h"
#include "osi/include/osi.h"
#include "sdp_api.h"
#include "utl.h"

#if (GAP_INCLUDED == TRUE)
#include "gap_api.h"
#endif

static void bta_dm_inq_results_cb(tBTM_INQ_RESULTS* p_inq, uint8_t* p_eir,
                                  uint16_t eir_len);
static void bta_dm_inq_cmpl_cb(void* p_result);
static void bta_dm_service_search_remname_cback(BD_ADDR bd_addr, DEV_CLASS dc,
                                                BD_NAME bd_name);
static void bta_dm_remname_cback(tBTM_REMOTE_DEV_NAME* p_remote_name);
static void bta_dm_find_services(BD_ADDR bd_addr);
static void bta_dm_discover_next_device(void);
static void bta_dm_sdp_callback(uint16_t sdp_status);
static uint8_t bta_dm_authorize_cback(BD_ADDR bd_addr, DEV_CLASS dev_class,
                                      BD_NAME bd_name, uint8_t* service_name,
                                      uint8_t service_id, bool is_originator);
static uint8_t bta_dm_pin_cback(BD_ADDR bd_addr, DEV_CLASS dev_class,
                                BD_NAME bd_name, bool min_16_digit);
static uint8_t bta_dm_new_link_key_cback(BD_ADDR bd_addr, DEV_CLASS dev_class,
                                         BD_NAME bd_name, LINK_KEY key,
                                         uint8_t key_type);
static uint8_t bta_dm_authentication_complete_cback(BD_ADDR bd_addr,
                                                    DEV_CLASS dev_class,
                                                    BD_NAME bd_name,
                                                    int result);
static void bta_dm_local_name_cback(BD_ADDR bd_addr);
static bool bta_dm_check_av(uint16_t event);
static void bta_dm_bl_change_cback(tBTM_BL_EVENT_DATA* p_data);

static void bta_dm_policy_cback(tBTA_SYS_CONN_STATUS status, uint8_t id,
                                uint8_t app_id, BD_ADDR peer_addr);

/* Extended Inquiry Response */
#if (BTM_LOCAL_IO_CAPS != BTM_IO_CAP_NONE)
static uint8_t bta_dm_sp_cback(tBTM_SP_EVT event, tBTM_SP_EVT_DATA* p_data);
#endif

static void bta_dm_set_eir(char* local_name);

static void bta_dm_eir_search_services(tBTM_INQ_RESULTS* p_result,
                                       tBTA_SERVICE_MASK* p_services_to_search,
                                       tBTA_SERVICE_MASK* p_services_found);

static void bta_dm_search_timer_cback(void* data);
static void bta_dm_disable_conn_down_timer_cback(void* data);
static void bta_dm_rm_cback(tBTA_SYS_CONN_STATUS status, uint8_t id,
                            uint8_t app_id, BD_ADDR peer_addr);
static void bta_dm_adjust_roles(bool delay_role_switch);
static char* bta_dm_get_remname(void);
static void bta_dm_bond_cancel_complete_cback(tBTM_STATUS result);

static bool bta_dm_read_remote_device_name(BD_ADDR bd_addr,
                                           tBT_TRANSPORT transport);
static void bta_dm_discover_device(BD_ADDR remote_bd_addr);

static void bta_dm_sys_hw_cback(tBTA_SYS_HW_EVT status);
static void bta_dm_disable_search_and_disc(void);

static uint8_t bta_dm_ble_smp_cback(tBTM_LE_EVT event, BD_ADDR bda,
                                    tBTM_LE_EVT_DATA* p_data);
static void bta_dm_ble_id_key_cback(uint8_t key_type,
                                    tBTM_BLE_LOCAL_KEYS* p_key);
static void bta_dm_gattc_register(void);
static void btm_dm_start_gatt_discovery(BD_ADDR bd_addr);
static void bta_dm_cancel_gatt_discovery(BD_ADDR bd_addr);
static void bta_dm_gattc_callback(tBTA_GATTC_EVT event, tBTA_GATTC* p_data);
extern tBTA_DM_CONTRL_STATE bta_dm_pm_obtain_controller_state(void);

#if (BLE_VND_INCLUDED == TRUE)
static void bta_dm_ctrl_features_rd_cmpl_cback(tBTM_STATUS result);
#endif

#ifndef BTA_DM_BLE_ADV_CHNL_MAP
#define BTA_DM_BLE_ADV_CHNL_MAP \
  (BTM_BLE_ADV_CHNL_37 | BTM_BLE_ADV_CHNL_38 | BTM_BLE_ADV_CHNL_39)
#endif

/* Disable timer interval (in milliseconds) */
#ifndef BTA_DM_DISABLE_TIMER_MS
#define BTA_DM_DISABLE_TIMER_MS 5000
#endif

/* Disable timer retrial interval (in milliseconds) */
#ifndef BTA_DM_DISABLE_TIMER_RETRIAL_MS
#define BTA_DM_DISABLE_TIMER_RETRIAL_MS 1500
#endif

/* Disable connection down timer (in milliseconds) */
#ifndef BTA_DM_DISABLE_CONN_DOWN_TIMER_MS
#define BTA_DM_DISABLE_CONN_DOWN_TIMER_MS 1000
#endif

/* Switch delay timer (in milliseconds) */
#ifndef BTA_DM_SWITCH_DELAY_TIMER_MS
#define BTA_DM_SWITCH_DELAY_TIMER_MS 500
#endif

static void bta_dm_reset_sec_dev_pending(BD_ADDR remote_bd_addr);
static void bta_dm_remove_sec_dev_entry(BD_ADDR remote_bd_addr);
static void bta_dm_observe_results_cb(tBTM_INQ_RESULTS* p_inq, uint8_t* p_eir,
                                      uint16_t eir_len);
static void bta_dm_observe_cmpl_cb(void* p_result);
static void bta_dm_delay_role_switch_cback(void* data);
static void bta_dm_disable_timer_cback(void* data);

const uint16_t bta_service_id_to_uuid_lkup_tbl[BTA_MAX_SERVICE_ID] = {
    UUID_SERVCLASS_PNP_INFORMATION,       /* Reserved */
    UUID_SERVCLASS_SERIAL_PORT,           /* BTA_SPP_SERVICE_ID */
    UUID_SERVCLASS_DIALUP_NETWORKING,     /* BTA_DUN_SERVICE_ID */
    UUID_SERVCLASS_AUDIO_SOURCE,          /* BTA_A2DP_SOURCE_SERVICE_ID */
    UUID_SERVCLASS_LAN_ACCESS_USING_PPP,  /* BTA_LAP_SERVICE_ID */
    UUID_SERVCLASS_HEADSET,               /* BTA_HSP_HS_SERVICE_ID */
    UUID_SERVCLASS_HF_HANDSFREE,          /* BTA_HFP_HS_SERVICE_ID */
    UUID_SERVCLASS_OBEX_OBJECT_PUSH,      /* BTA_OPP_SERVICE_ID */
    UUID_SERVCLASS_OBEX_FILE_TRANSFER,    /* BTA_FTP_SERVICE_ID */
    UUID_SERVCLASS_CORDLESS_TELEPHONY,    /* BTA_CTP_SERVICE_ID */
    UUID_SERVCLASS_INTERCOM,              /* BTA_ICP_SERVICE_ID */
    UUID_SERVCLASS_IRMC_SYNC,             /* BTA_SYNC_SERVICE_ID */
    UUID_SERVCLASS_DIRECT_PRINTING,       /* BTA_BPP_SERVICE_ID */
    UUID_SERVCLASS_IMAGING_RESPONDER,     /* BTA_BIP_SERVICE_ID */
    UUID_SERVCLASS_PANU,                  /* BTA_PANU_SERVICE_ID */
    UUID_SERVCLASS_NAP,                   /* BTA_NAP_SERVICE_ID */
    UUID_SERVCLASS_GN,                    /* BTA_GN_SERVICE_ID */
    UUID_SERVCLASS_SAP,                   /* BTA_SAP_SERVICE_ID */
    UUID_SERVCLASS_AUDIO_SINK,            /* BTA_A2DP_SERVICE_ID */
    UUID_SERVCLASS_AV_REMOTE_CONTROL,     /* BTA_AVRCP_SERVICE_ID */
    UUID_SERVCLASS_HUMAN_INTERFACE,       /* BTA_HID_SERVICE_ID */
    UUID_SERVCLASS_VIDEO_SINK,            /* BTA_VDP_SERVICE_ID */
    UUID_SERVCLASS_PBAP_PSE,              /* BTA_PBAP_SERVICE_ID */
    UUID_SERVCLASS_HEADSET_AUDIO_GATEWAY, /* BTA_HSP_SERVICE_ID */
    UUID_SERVCLASS_AG_HANDSFREE,          /* BTA_HFP_SERVICE_ID */
    UUID_SERVCLASS_MESSAGE_ACCESS,        /* BTA_MAP_SERVICE_ID */
    UUID_SERVCLASS_MESSAGE_NOTIFICATION,  /* BTA_MN_SERVICE_ID */
    UUID_SERVCLASS_HDP_PROFILE,           /* BTA_HDP_SERVICE_ID */
    UUID_SERVCLASS_PBAP_PCE,              /* BTA_PCE_SERVICE_ID */
    UUID_PROTOCOL_ATT                     /* BTA_GATT_SERVICE_ID */
};

/*
 * NOTE : The number of element in bta_service_id_to_btm_srv_id_lkup_tbl should
 * be matching with
 *        the value BTA_MAX_SERVICE_ID in bta_api.h
 *
 *        i.e., If you add new Service ID for BTA, the correct security ID of
 * the new service
 *              from Security service definitions (btm_api.h) should be added to
 * this lookup table.
 */
const uint32_t bta_service_id_to_btm_srv_id_lkup_tbl[BTA_MAX_SERVICE_ID] = {
    0,                             /* Reserved */
    BTM_SEC_SERVICE_SERIAL_PORT,   /* BTA_SPP_SERVICE_ID */
    BTM_SEC_SERVICE_DUN,           /* BTA_DUN_SERVICE_ID */
    BTM_SEC_SERVICE_AVDTP,         /* BTA_AUDIO_SOURCE_SERVICE_ID */
    BTM_SEC_SERVICE_LAN_ACCESS,    /* BTA_LAP_SERVICE_ID */
    BTM_SEC_SERVICE_HEADSET_AG,    /* BTA_HSP_SERVICE_ID */
    BTM_SEC_SERVICE_AG_HANDSFREE,  /* BTA_HFP_SERVICE_ID */
    BTM_SEC_SERVICE_OBEX,          /* BTA_OPP_SERVICE_ID */
    BTM_SEC_SERVICE_OBEX_FTP,      /* BTA_FTP_SERVICE_ID */
    BTM_SEC_SERVICE_CORDLESS,      /* BTA_CTP_SERVICE_ID */
    BTM_SEC_SERVICE_INTERCOM,      /* BTA_ICP_SERVICE_ID */
    BTM_SEC_SERVICE_IRMC_SYNC,     /* BTA_SYNC_SERVICE_ID */
    BTM_SEC_SERVICE_BPP_JOB,       /* BTA_BPP_SERVICE_ID */
    BTM_SEC_SERVICE_BIP,           /* BTA_BIP_SERVICE_ID */
    BTM_SEC_SERVICE_BNEP_PANU,     /* BTA_PANU_SERVICE_ID */
    BTM_SEC_SERVICE_BNEP_NAP,      /* BTA_NAP_SERVICE_ID */
    BTM_SEC_SERVICE_BNEP_GN,       /* BTA_GN_SERVICE_ID */
    BTM_SEC_SERVICE_SAP,           /* BTA_SAP_SERVICE_ID */
    BTM_SEC_SERVICE_AVDTP,         /* BTA_A2DP_SERVICE_ID */
    BTM_SEC_SERVICE_AVCTP,         /* BTA_AVRCP_SERVICE_ID */
    BTM_SEC_SERVICE_HIDH_SEC_CTRL, /* BTA_HID_SERVICE_ID */
    BTM_SEC_SERVICE_AVDTP,         /* BTA_VDP_SERVICE_ID */
    BTM_SEC_SERVICE_PBAP,          /* BTA_PBAP_SERVICE_ID */
    BTM_SEC_SERVICE_HEADSET,       /* BTA_HSP_HS_SERVICE_ID */
    BTM_SEC_SERVICE_HF_HANDSFREE,  /* BTA_HFP_HS_SERVICE_ID */
    BTM_SEC_SERVICE_MAP,           /* BTA_MAP_SERVICE_ID */
    BTM_SEC_SERVICE_MAP,           /* BTA_MN_SERVICE_ID */
    BTM_SEC_SERVICE_HDP_SNK,       /* BTA_HDP_SERVICE_ID */
    BTM_SEC_SERVICE_PBAP,          /* BTA_PCE_SERVICE_ID */
    BTM_SEC_SERVICE_ATT            /* BTA_GATT_SERVICE_ID */
};

/* bta security callback */
const tBTM_APPL_INFO bta_security = {&bta_dm_authorize_cback,
                                     &bta_dm_pin_cback,
                                     &bta_dm_new_link_key_cback,
                                     &bta_dm_authentication_complete_cback,
                                     &bta_dm_bond_cancel_complete_cback,
#if (BTM_LOCAL_IO_CAPS != BTM_IO_CAP_NONE)
                                     &bta_dm_sp_cback,
#else
                                     NULL,
#endif
                                     &bta_dm_ble_smp_cback,
                                     &bta_dm_ble_id_key_cback};

#define MAX_DISC_RAW_DATA_BUF (4096)
uint8_t g_disc_raw_data_buf[MAX_DISC_RAW_DATA_BUF];

extern DEV_CLASS local_device_default_class;
extern fixed_queue_t* btu_bta_alarm_queue;

/*******************************************************************************
 *
 * Function         bta_dm_enable
 *
 * Description      Initialises the BT device manager
 *
 *
 * Returns          void
 *
 ******************************************************************************/
void bta_dm_enable(tBTA_DM_MSG* p_data) {
  tBTA_DM_ENABLE enable_event;

  /* if already in use, return an error */
  if (bta_dm_cb.is_bta_dm_active == true) {
    APPL_TRACE_WARNING("%s Device already started by another application",
                       __func__);
    memset(&enable_event, 0, sizeof(tBTA_DM_ENABLE));
    enable_event.status = BTA_FAILURE;
    if (p_data->enable.p_sec_cback != NULL)
      p_data->enable.p_sec_cback(BTA_DM_ENABLE_EVT,
                                 (tBTA_DM_SEC*)&enable_event);
    return;
  }

  /* first, register our callback to SYS HW manager */
  bta_sys_hw_register(BTA_SYS_HW_BLUETOOTH, bta_dm_sys_hw_cback);

  /* make sure security callback is saved - if no callback, do not erase the
  previous one,
  it could be an error recovery mechanism */
  if (p_data->enable.p_sec_cback != NULL)
    bta_dm_cb.p_sec_cback = p_data->enable.p_sec_cback;
  /* notify BTA DM is now active */
  bta_dm_cb.is_bta_dm_active = true;

  /* send a message to BTA SYS */
  tBTA_SYS_HW_MSG* sys_enable_event =
      (tBTA_SYS_HW_MSG*)osi_malloc(sizeof(tBTA_SYS_HW_MSG));
  sys_enable_event->hdr.event = BTA_SYS_API_ENABLE_EVT;
  sys_enable_event->hw_module = BTA_SYS_HW_BLUETOOTH;

  bta_sys_sendmsg(sys_enable_event);
}

/*******************************************************************************
 *
 * Function         bta_dm_init_cb
 *
 * Description      Initializes the bta_dm_cb control block
 *
 *
 * Returns          void
 *
 ******************************************************************************/
void bta_dm_init_cb(void) {
  memset(&bta_dm_cb, 0, sizeof(bta_dm_cb));
  bta_dm_cb.disable_timer = alarm_new("bta_dm.disable_timer");
  bta_dm_cb.switch_delay_timer = alarm_new("bta_dm.switch_delay_timer");
  for (size_t i = 0; i < BTA_DM_NUM_PM_TIMER; i++) {
    for (size_t j = 0; j < BTA_DM_PM_MODE_TIMER_MAX; j++) {
      bta_dm_cb.pm_timer[i].timer[j] = alarm_new("bta_dm.pm_timer");
    }
  }
}

/*******************************************************************************
 *
 * Function         bta_dm_deinit_cb
 *
 * Description      De-initializes the bta_dm_cb control block
 *
 *
 * Returns          void
 *
 ******************************************************************************/
void bta_dm_deinit_cb(void) {
  /*
   * TODO: Should alarm_free() the bta_dm_cb timers during graceful
   * shutdown.
   */
  alarm_free(bta_dm_cb.disable_timer);
  alarm_free(bta_dm_cb.switch_delay_timer);
  for (size_t i = 0; i < BTA_DM_NUM_PM_TIMER; i++) {
    for (size_t j = 0; j < BTA_DM_PM_MODE_TIMER_MAX; j++) {
      alarm_free(bta_dm_cb.pm_timer[i].timer[j]);
    }
  }
  memset(&bta_dm_cb, 0, sizeof(bta_dm_cb));
}

/*******************************************************************************
 *
 * Function         bta_dm_sys_hw_cback
 *
 * Description     callback register to SYS to get HW status updates
 *
 *
 * Returns          void
 *
 ******************************************************************************/
static void bta_dm_sys_hw_cback(tBTA_SYS_HW_EVT status) {
  DEV_CLASS dev_class;
  tBTA_DM_SEC_CBACK* temp_cback;
  uint8_t key_mask = 0;
  BT_OCTET16 er;
  tBTA_BLE_LOCAL_ID_KEYS id_key;

  APPL_TRACE_DEBUG("%s with event: %i", __func__, status);

  /* On H/W error evt, report to the registered DM application callback */
  if (status == BTA_SYS_HW_ERROR_EVT) {
    if (bta_dm_cb.p_sec_cback != NULL)
      bta_dm_cb.p_sec_cback(BTA_DM_HW_ERROR_EVT, NULL);
    return;
  }

  if (status == BTA_SYS_HW_OFF_EVT) {
    if (bta_dm_cb.p_sec_cback != NULL)
      bta_dm_cb.p_sec_cback(BTA_DM_DISABLE_EVT, NULL);

    /* reinitialize the control block */
    bta_dm_deinit_cb();

    /* hw is ready, go on with BTA DM initialization */
    alarm_free(bta_dm_search_cb.search_timer);
    alarm_free(bta_dm_search_cb.gatt_close_timer);
    memset(&bta_dm_search_cb, 0, sizeof(bta_dm_search_cb));

    /* unregister from SYS */
    bta_sys_hw_unregister(BTA_SYS_HW_BLUETOOTH);
    /* notify BTA DM is now unactive */
    bta_dm_cb.is_bta_dm_active = false;
  } else if (status == BTA_SYS_HW_ON_EVT) {
    /* FIXME: We should not unregister as the SYS shall invoke this callback on
     * a H/W error.
     * We need to revisit when this platform has more than one BLuetooth H/W
     * chip
     */
    // bta_sys_hw_unregister( BTA_SYS_HW_BLUETOOTH);

    /* save security callback */
    temp_cback = bta_dm_cb.p_sec_cback;
    /* make sure the control block is properly initialized */
    bta_dm_init_cb();
    /* and retrieve the callback */
    bta_dm_cb.p_sec_cback = temp_cback;
    bta_dm_cb.is_bta_dm_active = true;

    /* hw is ready, go on with BTA DM initialization */
    alarm_free(bta_dm_search_cb.search_timer);
    alarm_free(bta_dm_search_cb.gatt_close_timer);
    memset(&bta_dm_search_cb, 0, sizeof(bta_dm_search_cb));
    /*
     * TODO: Should alarm_free() the bta_dm_search_cb timers during
     * graceful shutdown.
     */
    bta_dm_search_cb.search_timer = alarm_new("bta_dm_search.search_timer");
    bta_dm_search_cb.gatt_close_timer =
        alarm_new("bta_dm_search.gatt_close_timer");

    memset(&bta_dm_conn_srvcs, 0, sizeof(bta_dm_conn_srvcs));
    memset(&bta_dm_di_cb, 0, sizeof(tBTA_DM_DI_CB));

    memcpy(dev_class, p_bta_dm_cfg->dev_class, sizeof(dev_class));
    BTM_SetDeviceClass(dev_class);

    /* load BLE local information: ID keys, ER if available */
    bta_dm_co_ble_load_local_keys(&key_mask, er, &id_key);

    if (key_mask & BTA_BLE_LOCAL_KEY_TYPE_ER) {
      BTM_BleLoadLocalKeys(BTA_BLE_LOCAL_KEY_TYPE_ER,
                           (tBTM_BLE_LOCAL_KEYS*)&er);
    }
    if (key_mask & BTA_BLE_LOCAL_KEY_TYPE_ID) {
      BTM_BleLoadLocalKeys(BTA_BLE_LOCAL_KEY_TYPE_ID,
                           (tBTM_BLE_LOCAL_KEYS*)&id_key);
    }
    bta_dm_search_cb.conn_id = BTA_GATT_INVALID_CONN_ID;

    BTM_SecRegister((tBTM_APPL_INFO*)&bta_security);
    BTM_SetDefaultLinkSuperTout(p_bta_dm_cfg->link_timeout);
    BTM_WritePageTimeout(p_bta_dm_cfg->page_timeout);
    bta_dm_cb.cur_policy = p_bta_dm_cfg->policy_settings;
    BTM_SetDefaultLinkPolicy(bta_dm_cb.cur_policy);
    BTM_RegBusyLevelNotif(bta_dm_bl_change_cback, NULL,
                          BTM_BL_UPDATE_MASK | BTM_BL_ROLE_CHG_MASK);

#if (BLE_VND_INCLUDED == TRUE)
    BTM_BleReadControllerFeatures(bta_dm_ctrl_features_rd_cmpl_cback);
#else
    /* If VSC multi adv commands are available, advertising will be initialized
     * when capabilities are read. If they are not avaliable, initialize
     * advertising here */
    btm_ble_adv_init();
#endif

    /* Earlier, we used to invoke BTM_ReadLocalAddr which was just copying the
       bd_addr
       from the control block and invoking the callback which was sending the
       DM_ENABLE_EVT.
       But then we have a few HCI commands being invoked above which were still
       in progress
       when the ENABLE_EVT was sent. So modified this to fetch the local name
       which forces
       the DM_ENABLE_EVT to be sent only after all the init steps are complete
       */
    BTM_ReadLocalDeviceNameFromController(
        (tBTM_CMPL_CB*)bta_dm_local_name_cback);

    bta_sys_rm_register((tBTA_SYS_CONN_CBACK*)bta_dm_rm_cback);

    /* initialize bluetooth low power manager */
    bta_dm_init_pm();

    bta_sys_policy_register((tBTA_SYS_CONN_CBACK*)bta_dm_policy_cback);

    bta_dm_gattc_register();

  } else
    APPL_TRACE_DEBUG(" --- ignored event");
}

/*******************************************************************************
 *
 * Function         bta_dm_disable
 *
 * Description      Disables the BT device manager
 *
 *
 * Returns          void
 *
 ******************************************************************************/
void bta_dm_disable(UNUSED_ATTR tBTA_DM_MSG* p_data) {
  /* Set l2cap idle timeout to 0 (so BTE immediately disconnects ACL link after
   * last channel is closed) */
  L2CA_SetIdleTimeoutByBdAddr((uint8_t*)BT_BD_ANY, 0, BT_TRANSPORT_BR_EDR);
  L2CA_SetIdleTimeoutByBdAddr((uint8_t*)BT_BD_ANY, 0, BT_TRANSPORT_LE);

  /* disable all active subsystems */
  bta_sys_disable(BTA_SYS_HW_BLUETOOTH);

  BTM_SetDiscoverability(BTM_NON_DISCOVERABLE, 0, 0);
  BTM_SetConnectability(BTM_NON_CONNECTABLE, 0, 0);

  bta_dm_disable_pm();
  bta_dm_disable_search_and_disc();
  bta_dm_cb.disabling = true;

  BTM_BleClearBgConnDev();

  if (BTM_GetNumAclLinks() == 0) {
#if (BTA_DISABLE_DELAY > 0)
    /* If BTA_DISABLE_DELAY is defined and greater than zero, then delay the
     * shutdown by
     * BTA_DISABLE_DELAY milliseconds
     */
    APPL_TRACE_WARNING("%s BTA_DISABLE_DELAY set to %d ms", __func__,
                       BTA_DISABLE_DELAY);
    alarm_set_on_queue(bta_dm_cb.disable_timer, BTA_DISABLE_DELAY,
                       bta_dm_disable_conn_down_timer_cback, NULL,
                       btu_bta_alarm_queue);
#else
    bta_dm_disable_conn_down_timer_cback(NULL);
#endif
  } else {
    alarm_set_on_queue(bta_dm_cb.disable_timer, BTA_DM_DISABLE_TIMER_MS,
                       bta_dm_disable_timer_cback, UINT_TO_PTR(0),
                       btu_bta_alarm_queue);
  }
}

/*******************************************************************************
 *
 * Function         bta_dm_disable_timer_cback
 *
 * Description      Called if the disable timer expires
 *                  Used to close ACL connections which are still active
 *
 *
 *
 * Returns          void
 *
 ******************************************************************************/
static void bta_dm_disable_timer_cback(void* data) {
  uint8_t i;
  tBT_TRANSPORT transport = BT_TRANSPORT_BR_EDR;
  bool trigger_disc = false;
  uint32_t param = PTR_TO_UINT(data);

  APPL_TRACE_EVENT("%s trial %u", __func__, param);

  if (BTM_GetNumAclLinks() && (param == 0)) {
    for (i = 0; i < bta_dm_cb.device_list.count; i++) {
      transport = bta_dm_cb.device_list.peer_device[i].transport;
      btm_remove_acl(bta_dm_cb.device_list.peer_device[i].peer_bdaddr,
                     transport);
      trigger_disc = true;
    }

    /* Retrigger disable timer in case ACL disconnect failed, DISABLE_EVT still
       need
        to be sent out to avoid jave layer disable timeout */
    if (trigger_disc) {
      alarm_set_on_queue(
          bta_dm_cb.disable_timer, BTA_DM_DISABLE_TIMER_RETRIAL_MS,
          bta_dm_disable_timer_cback, UINT_TO_PTR(1), btu_bta_alarm_queue);
    }
  } else {
    bta_dm_cb.disabling = false;

    bta_sys_remove_uuid(UUID_SERVCLASS_PNP_INFORMATION);
    bta_dm_disable_conn_down_timer_cback(NULL);
  }
}

/*******************************************************************************
 *
 * Function         bta_dm_set_dev_name
 *
 * Description      Sets local device name
 *
 *
 * Returns          void
 *
 ******************************************************************************/
void bta_dm_set_dev_name(tBTA_DM_MSG* p_data) {
  BTM_SetLocalDeviceName((char*)p_data->set_name.name);
  bta_dm_set_eir((char*)p_data->set_name.name);
}

/*******************************************************************************
 *
 * Function         bta_dm_set_visibility
 *
 * Description      Sets discoverability, connectability and pairability
 *
 *
 * Returns          void
 *
 ******************************************************************************/
void bta_dm_set_visibility(tBTA_DM_MSG* p_data) {
  uint16_t window, interval;
  uint16_t le_disc_mode = BTM_BleReadDiscoverability();
  uint16_t le_conn_mode = BTM_BleReadConnectability();
  uint16_t disc_mode = BTM_ReadDiscoverability(&window, &interval);
  uint16_t conn_mode = BTM_ReadConnectability(&window, &interval);

  /* set modes for Discoverability and connectability if not ignore */
  if (p_data->set_visibility.disc_mode != (BTA_DM_IGNORE | BTA_DM_LE_IGNORE)) {
    if ((p_data->set_visibility.disc_mode & BTA_DM_LE_IGNORE) ==
        BTA_DM_LE_IGNORE)
      p_data->set_visibility.disc_mode =
          ((p_data->set_visibility.disc_mode & ~BTA_DM_LE_IGNORE) |
           le_disc_mode);
    if ((p_data->set_visibility.disc_mode & BTA_DM_IGNORE) == BTA_DM_IGNORE)
      p_data->set_visibility.disc_mode =
          ((p_data->set_visibility.disc_mode & ~BTA_DM_IGNORE) | disc_mode);

    BTM_SetDiscoverability(p_data->set_visibility.disc_mode,
                           bta_dm_cb.inquiry_scan_window,
                           bta_dm_cb.inquiry_scan_interval);
  }

  if (p_data->set_visibility.conn_mode != (BTA_DM_IGNORE | BTA_DM_LE_IGNORE)) {
    if ((p_data->set_visibility.conn_mode & BTA_DM_LE_IGNORE) ==
        BTA_DM_LE_IGNORE)
      p_data->set_visibility.conn_mode =
          ((p_data->set_visibility.conn_mode & ~BTA_DM_LE_IGNORE) |
           le_conn_mode);
    if ((p_data->set_visibility.conn_mode & BTA_DM_IGNORE) == BTA_DM_IGNORE)
      p_data->set_visibility.conn_mode =
          ((p_data->set_visibility.conn_mode & ~BTA_DM_IGNORE) | conn_mode);

    BTM_SetConnectability(p_data->set_visibility.conn_mode,
                          bta_dm_cb.page_scan_window,
                          bta_dm_cb.page_scan_interval);
  }

  /* Send False or True if not ignore */
  if (p_data->set_visibility.pair_mode != BTA_DM_IGNORE) {
    if (p_data->set_visibility.pair_mode == BTA_DM_NON_PAIRABLE)
      bta_dm_cb.disable_pair_mode = true;
    else
      bta_dm_cb.disable_pair_mode = false;
  }

  /* Send False or True if not ignore */
  if (p_data->set_visibility.conn_paired_only != BTA_DM_IGNORE) {
    if (p_data->set_visibility.conn_paired_only == BTA_DM_CONN_ALL)
      bta_dm_cb.conn_paired_only = false;
    else
      bta_dm_cb.conn_paired_only = true;
  }

  /* Change mode if either mode is not ignore */
  if (p_data->set_visibility.pair_mode != BTA_DM_IGNORE ||
      p_data->set_visibility.conn_paired_only != BTA_DM_IGNORE)
    BTM_SetPairableMode((bool)(!(bta_dm_cb.disable_pair_mode)),
                        bta_dm_cb.conn_paired_only);
}

/*******************************************************************************
 *
 * Function         bta_dm_process_remove_device
 *
 * Description      Removes device, Disconnects ACL link if required.
 ***
 ******************************************************************************/
void bta_dm_process_remove_device(BD_ADDR bd_addr) {
  /* need to remove all pending background connection before unpair */
  BTA_GATTC_CancelOpen(0, bd_addr, false);

  BTM_SecDeleteDevice(bd_addr);

  /* remove all cached GATT information */
  BTA_GATTC_Refresh(bd_addr);

  if (bta_dm_cb.p_sec_cback) {
    tBTA_DM_SEC sec_event;
    bdcpy(sec_event.link_down.bd_addr, bd_addr);
    /* No connection, set status to success (acl disc code not valid) */
    sec_event.link_down.status = HCI_SUCCESS;
    bta_dm_cb.p_sec_cback(BTA_DM_DEV_UNPAIRED_EVT, &sec_event);
  }
}

/*******************************************************************************
 *
 * Function         bta_dm_remove_device
 *
 * Description      Removes device, disconnects ACL link if required.
 ***
 ******************************************************************************/
void bta_dm_remove_device(tBTA_DM_MSG* p_data) {
  tBTA_DM_API_REMOVE_DEVICE* p_dev = &p_data->remove_dev;
  bool continue_delete_other_dev = false;
  if (p_dev == NULL) return;

  BD_ADDR other_address;
  bdcpy(other_address, p_dev->bd_addr);

  /* If ACL exists for the device in the remove_bond message*/
  bool continue_delete_dev = false;
  uint8_t other_transport = BT_TRANSPORT_INVALID;

  if (BTM_IsAclConnectionUp(p_dev->bd_addr, BT_TRANSPORT_LE) ||
      BTM_IsAclConnectionUp(p_dev->bd_addr, BT_TRANSPORT_BR_EDR)) {
    APPL_TRACE_DEBUG("%s: ACL Up count  %d", __func__,
                     bta_dm_cb.device_list.count);
    continue_delete_dev = false;

    /* Take the link down first, and mark the device for removal when
     * disconnected */
    for (int i = 0; i < bta_dm_cb.device_list.count; i++) {
      if (!bdcmp(bta_dm_cb.device_list.peer_device[i].peer_bdaddr,
                 p_dev->bd_addr)) {
        uint8_t transport = BT_TRANSPORT_BR_EDR;

        transport = bta_dm_cb.device_list.peer_device[i].transport;
        bta_dm_cb.device_list.peer_device[i].conn_state = BTA_DM_UNPAIRING;
        btm_remove_acl(p_dev->bd_addr, transport);
        APPL_TRACE_DEBUG("%s:transport = %d", __func__,
                         bta_dm_cb.device_list.peer_device[i].transport);

        /* save the other transport to check if device is connected on
         * other_transport */
        if (bta_dm_cb.device_list.peer_device[i].transport == BT_TRANSPORT_LE)
          other_transport = BT_TRANSPORT_BR_EDR;
        else
          other_transport = BT_TRANSPORT_LE;

        break;
      }
    }
  } else {
    continue_delete_dev = true;
  }
  // If it is DUMO device and device is paired as different address, unpair that
  // device
  // if different address
  if ((other_transport &&
       (BTM_ReadConnectedTransportAddress(other_address, other_transport))) ||
      (!other_transport &&
       (BTM_ReadConnectedTransportAddress(other_address, BT_TRANSPORT_BR_EDR) ||
        BTM_ReadConnectedTransportAddress(other_address, BT_TRANSPORT_LE)))) {
    continue_delete_other_dev = false;
    /* Take the link down first, and mark the device for removal when
     * disconnected */
    for (int i = 0; i < bta_dm_cb.device_list.count; i++) {
      if ((!bdcmp(bta_dm_cb.device_list.peer_device[i].peer_bdaddr, other_address))&&
            ((other_transport && (other_transport == bta_dm_cb.device_list.peer_device[i].transport)) ||
            !other_transport)) {
        bta_dm_cb.device_list.peer_device[i].conn_state = BTA_DM_UNPAIRING;
        APPL_TRACE_DEBUG("%s:transport = %d ,other_transport = %d", __func__,
                       bta_dm_cb.device_list.peer_device[i].transport, other_transport);
        btm_remove_acl(other_address,
                      bta_dm_cb.device_list.peer_device[i].transport);
        break;
      }
    }
  } else {
    APPL_TRACE_DEBUG("%s: continue to delete the other dev ", __func__);
    continue_delete_other_dev = true;
  }
  /* Delete the device mentioned in the msg */
  if (continue_delete_dev) bta_dm_process_remove_device(p_dev->bd_addr);

  /* Delete the other paired device too */
  BD_ADDR dummy_bda = {0};
  if (continue_delete_other_dev && (bdcmp(other_address, dummy_bda) != 0))
    bta_dm_process_remove_device(other_address);
}

/*******************************************************************************
 *
 * Function         bta_dm_add_device
 *
 * Description      This function adds a Link Key to an security database entry.
 *                  It is normally called during host startup to restore all
 *                  required information stored in the NVRAM.
 ***
 ******************************************************************************/
void bta_dm_add_device(tBTA_DM_MSG* p_data) {
  tBTA_DM_API_ADD_DEVICE* p_dev = &p_data->add_dev;
  uint8_t* p_dc = NULL;
  uint8_t* p_lc = NULL;
  uint32_t trusted_services_mask[BTM_SEC_SERVICE_ARRAY_SIZE];
  uint8_t index = 0;
  uint8_t btm_mask_index = 0;

  memset(trusted_services_mask, 0, sizeof(trusted_services_mask));

  /* If not all zeros, the device class has been specified */
  if (p_dev->dc_known) p_dc = (uint8_t*)p_dev->dc;

  if (p_dev->link_key_known) p_lc = (uint8_t*)p_dev->link_key;

  if (p_dev->is_trusted) {
    /* covert BTA service mask to BTM mask */
    while (p_dev->tm && (index < BTA_MAX_SERVICE_ID)) {
      if (p_dev->tm & (uint32_t)(1 << index)) {
        btm_mask_index =
            bta_service_id_to_btm_srv_id_lkup_tbl[index] / BTM_SEC_ARRAY_BITS;
        trusted_services_mask[btm_mask_index] |=
            (uint32_t)(1 << (bta_service_id_to_btm_srv_id_lkup_tbl[index] -
                             (uint32_t)(btm_mask_index * 32)));

        p_dev->tm &= (uint32_t)(~(1 << index));
      }
      index++;
    }
  }

  if (!BTM_SecAddDevice(p_dev->bd_addr, p_dc, p_dev->bd_name, p_dev->features,
                        trusted_services_mask, p_lc, p_dev->key_type,
                        p_dev->io_cap, p_dev->pin_length)) {
    APPL_TRACE_ERROR("BTA_DM: Error adding device %08x%04x",
                     (p_dev->bd_addr[0] << 24) + (p_dev->bd_addr[1] << 16) +
                         (p_dev->bd_addr[2] << 8) + p_dev->bd_addr[3],
                     (p_dev->bd_addr[4] << 8) + p_dev->bd_addr[5]);
  }
}

/*******************************************************************************
 *
 * Function         bta_dm_close_acl
 *
 * Description      This function forces to close the connection to a remote
 *                  device and optionaly remove the device from security
 *                  database if required.
 ***
 ******************************************************************************/
void bta_dm_close_acl(tBTA_DM_MSG* p_data) {
  tBTA_DM_API_REMOVE_ACL* p_remove_acl = &p_data->remove_acl;
  uint8_t index;

  APPL_TRACE_DEBUG("bta_dm_close_acl");

  if (BTM_IsAclConnectionUp(p_remove_acl->bd_addr, p_remove_acl->transport)) {
    for (index = 0; index < bta_dm_cb.device_list.count; index++) {
      if (!bdcmp(bta_dm_cb.device_list.peer_device[index].peer_bdaddr,
                 p_remove_acl->bd_addr))
        break;
    }
    if (index != bta_dm_cb.device_list.count) {
      if (p_remove_acl->remove_dev)
        bta_dm_cb.device_list.peer_device[index].remove_dev_pending = true;
    } else {
      APPL_TRACE_ERROR("unknown device, remove ACL failed");
    }
    /* Disconnect the ACL link */
    btm_remove_acl(p_remove_acl->bd_addr, p_remove_acl->transport);
  }
  /* if to remove the device from security database ? do it now */
  else if (p_remove_acl->remove_dev) {
    if (!BTM_SecDeleteDevice(p_remove_acl->bd_addr)) {
      APPL_TRACE_ERROR("delete device from security database failed.");
    }
    /* need to remove all pending background connection if any */
    BTA_GATTC_CancelOpen(0, p_remove_acl->bd_addr, false);
    /* remove all cached GATT information */
    BTA_GATTC_Refresh(p_remove_acl->bd_addr);
  }
  /* otherwise, no action needed */
}

/*******************************************************************************
 *
 * Function         bta_dm_remove_all_acl
 *
 * Description      This function forces to close all the ACL links specified by
 *                  link type
 ***
 ******************************************************************************/
void bta_dm_remove_all_acl(tBTA_DM_MSG* p_data) {
  const tBTA_DM_LINK_TYPE link_type = p_data->remove_all_acl.link_type;
  tBT_TRANSPORT transport = BT_TRANSPORT_BR_EDR;

  APPL_TRACE_DEBUG("%s link type = %d", __func__, link_type);

  for (uint8_t i = 0; i < bta_dm_cb.device_list.count; i++) {
    BD_ADDR addr = {0};
    bdcpy(addr, bta_dm_cb.device_list.peer_device[i].peer_bdaddr);
    transport = bta_dm_cb.device_list.peer_device[i].transport;
    if ((link_type == BTA_DM_LINK_TYPE_ALL) ||
        ((link_type == BTA_DM_LINK_TYPE_LE) &&
         (transport == BT_TRANSPORT_LE)) ||
        ((link_type == BTA_DM_LINK_TYPE_BR_EDR) &&
         (transport == BT_TRANSPORT_BR_EDR))) {
      /* Disconnect the ACL link */
      btm_remove_acl(addr, transport);
    }
  }
}

/*******************************************************************************
 *
 * Function         bta_dm_bond
 *
 * Description      Bonds with peer device
 *
 *
 * Returns          void
 *
 ******************************************************************************/
void bta_dm_bond(tBTA_DM_MSG* p_data) {
  tBTM_STATUS status;
  tBTA_DM_SEC sec_event;
  char* p_name;

  if (p_data->bond.transport == BTA_TRANSPORT_UNKNOWN)
    status = BTM_SecBond(p_data->bond.bd_addr, 0, NULL, 0);
  else
    status = BTM_SecBondByTransport(p_data->bond.bd_addr,
                                    p_data->bond.transport, 0, NULL, 0);

  if (bta_dm_cb.p_sec_cback && (status != BTM_CMD_STARTED)) {
    memset(&sec_event, 0, sizeof(tBTA_DM_SEC));
    bdcpy(sec_event.auth_cmpl.bd_addr, p_data->bond.bd_addr);
    p_name = BTM_SecReadDevName(p_data->bond.bd_addr);
    if (p_name != NULL) {
      memcpy(sec_event.auth_cmpl.bd_name, p_name, (BD_NAME_LEN - 1));
      sec_event.auth_cmpl.bd_name[BD_NAME_LEN - 1] = 0;
    }

    /*      taken care of by memset [above]
            sec_event.auth_cmpl.key_present = false;
            sec_event.auth_cmpl.success = false;
    */
    sec_event.auth_cmpl.fail_reason = HCI_ERR_ILLEGAL_COMMAND;
    if (status == BTM_SUCCESS) {
      sec_event.auth_cmpl.success = true;
    } else {
      /* delete this device entry from Sec Dev DB */
      bta_dm_remove_sec_dev_entry(p_data->bond.bd_addr);
    }
    bta_dm_cb.p_sec_cback(BTA_DM_AUTH_CMPL_EVT, &sec_event);
  }
}

/*******************************************************************************
 *
 * Function         bta_dm_bond_cancel
 *
 * Description      Cancels bonding with a peer device
 *
 *
 * Returns          void
 *
 ******************************************************************************/
void bta_dm_bond_cancel(tBTA_DM_MSG* p_data) {
  tBTM_STATUS status;
  tBTA_DM_SEC sec_event;

  APPL_TRACE_EVENT(" bta_dm_bond_cancel ");
  status = BTM_SecBondCancel(p_data->bond_cancel.bd_addr);

  if (bta_dm_cb.p_sec_cback &&
      (status != BTM_CMD_STARTED && status != BTM_SUCCESS)) {
    sec_event.bond_cancel_cmpl.result = BTA_FAILURE;

    bta_dm_cb.p_sec_cback(BTA_DM_BOND_CANCEL_CMPL_EVT, &sec_event);
  }
}

/*******************************************************************************
 *
 * Function         bta_dm_pin_reply
 *
 * Description      Send the pin_reply to a request from BTM
 *
 *
 * Returns          void
 *
 ******************************************************************************/
void bta_dm_pin_reply(tBTA_DM_MSG* p_data) {
  uint32_t trusted_mask[BTM_SEC_SERVICE_ARRAY_SIZE];
  uint32_t* current_trusted_mask;

  current_trusted_mask = BTM_ReadTrustedMask(p_data->pin_reply.bd_addr);

  if (current_trusted_mask) {
    memcpy(trusted_mask, current_trusted_mask, sizeof(trusted_mask));
  } else {
    memset(trusted_mask, 0, sizeof(trusted_mask));
  }

  if (p_data->pin_reply.accept) {
    BTM_PINCodeReply(p_data->pin_reply.bd_addr, BTM_SUCCESS,
                     p_data->pin_reply.pin_len, p_data->pin_reply.p_pin,
                     trusted_mask);
  } else {
    BTM_PINCodeReply(p_data->pin_reply.bd_addr, BTM_NOT_AUTHORIZED, 0, NULL,
                     trusted_mask);
  }
}

/*******************************************************************************
 *
 * Function         bta_dm_policy_cback
 *
 * Description      process the link policy changes
 *
 * Returns          void
 *
 ******************************************************************************/
static void bta_dm_policy_cback(tBTA_SYS_CONN_STATUS status, uint8_t id,
                                uint8_t app_id, BD_ADDR peer_addr) {
  tBTA_DM_PEER_DEVICE* p_dev = NULL;
  uint16_t policy = app_id;
  uint32_t mask = (uint32_t)(1 << id);

  if (peer_addr) p_dev = bta_dm_find_peer_device(peer_addr);

  APPL_TRACE_DEBUG(" bta_dm_policy_cback cmd:%d, policy:0x%x", status, policy);
  switch (status) {
    case BTA_SYS_PLCY_SET:
      if (!p_dev) return;
      /* restore the default link policy */
      p_dev->link_policy |= policy;
      BTM_SetLinkPolicy(p_dev->peer_bdaddr, &(p_dev->link_policy));
      break;

    case BTA_SYS_PLCY_CLR:
      if (!p_dev) return;
      /* clear the policy from the default link policy */
      p_dev->link_policy &= (~policy);
      BTM_SetLinkPolicy(p_dev->peer_bdaddr, &(p_dev->link_policy));

      if (policy & (HCI_ENABLE_SNIFF_MODE | HCI_ENABLE_PARK_MODE)) {
        /* if clearing sniff/park, wake the link */
        bta_dm_pm_active(p_dev->peer_bdaddr);
      }
      break;

    case BTA_SYS_PLCY_DEF_SET:
      /* want to restore/set the role switch policy */
      bta_dm_cb.role_policy_mask &= ~mask;
      if (0 == bta_dm_cb.role_policy_mask) {
        /* if nobody wants to insist on the role */
        bta_dm_cb.cur_policy |= HCI_ENABLE_MASTER_SLAVE_SWITCH;
        BTM_SetDefaultLinkPolicy(bta_dm_cb.cur_policy);
      }
      break;

    case BTA_SYS_PLCY_DEF_CLR:
      /* want to remove the role switch policy */
      bta_dm_cb.role_policy_mask |= mask;
      bta_dm_cb.cur_policy &= ~HCI_ENABLE_MASTER_SLAVE_SWITCH;
      BTM_SetDefaultLinkPolicy(bta_dm_cb.cur_policy);
      break;
  }
}

/*******************************************************************************
 *
 * Function         bta_dm_confirm
 *
 * Description      Send the user confirm request reply in response to a
 *                  request from BTM
 *
 * Returns          void
 *
 ******************************************************************************/
void bta_dm_confirm(tBTA_DM_MSG* p_data) {
  tBTM_STATUS res = BTM_NOT_AUTHORIZED;

  if (p_data->confirm.accept == true) res = BTM_SUCCESS;
  BTM_ConfirmReqReply(res, p_data->confirm.bd_addr);
}

/*******************************************************************************
 *
 * Function         bta_dm_loc_oob
 *
 * Description      Retrieve the OOB data from the local LM
 *
 * Returns          void
 *
 ******************************************************************************/
void bta_dm_loc_oob(UNUSED_ATTR tBTA_DM_MSG* p_data) { BTM_ReadLocalOobData(); }

/*******************************************************************************
 *
 * Function         bta_dm_ci_io_req_act
 *
 * Description      respond to the IO capabilities request from BTM
 *
 * Returns          void
 *
 ******************************************************************************/
void bta_dm_ci_io_req_act(tBTA_DM_MSG* p_data) {
  tBTM_AUTH_REQ auth_req = BTM_AUTH_AP_NO;
  if (p_data->ci_io_req.auth_req) auth_req = BTM_AUTH_AP_YES;
  BTM_IoCapRsp(p_data->ci_io_req.bd_addr, p_data->ci_io_req.io_cap,
               p_data->ci_io_req.oob_data, auth_req);
}

/*******************************************************************************
 *
 * Function         bta_dm_ci_rmt_oob_act
 *
 * Description      respond to the OOB data request for the remote device from
 *                  BTM
 *
 *
 * Returns          void
 *
 ******************************************************************************/
void bta_dm_ci_rmt_oob_act(tBTA_DM_MSG* p_data) {
  tBTM_STATUS res = BTM_NOT_AUTHORIZED;

  if (p_data->ci_rmt_oob.accept == true) res = BTM_SUCCESS;
  BTM_RemoteOobDataReply(res, p_data->ci_rmt_oob.bd_addr, p_data->ci_rmt_oob.c,
                         p_data->ci_rmt_oob.r);
}

/*******************************************************************************
 *
 * Function         bta_dm_search_start
 *
 * Description      Starts an inquiry
 *
 *
 * Returns          void
 *
 ******************************************************************************/
void bta_dm_search_start(tBTA_DM_MSG* p_data) {
  tBTM_INQUIRY_CMPL result;

  size_t len = sizeof(tBT_UUID) * p_data->search.num_uuid;
  bta_dm_gattc_register();

  APPL_TRACE_DEBUG("%s avoid_scatter=%d", __func__,
                   p_bta_dm_cfg->avoid_scatter);

  if (p_bta_dm_cfg->avoid_scatter &&
      (p_data->search.rs_res == BTA_DM_RS_NONE) &&
      bta_dm_check_av(BTA_DM_API_SEARCH_EVT)) {
    memcpy(&bta_dm_cb.search_msg, &p_data->search, sizeof(tBTA_DM_API_SEARCH));
    return;
  }

  BTM_ClearInqDb(NULL);
  /* save search params */
  bta_dm_search_cb.p_search_cback = p_data->search.p_cback;
  bta_dm_search_cb.services = p_data->search.services;

  osi_free_and_reset((void**)&bta_dm_search_cb.p_srvc_uuid);

  if ((bta_dm_search_cb.num_uuid = p_data->search.num_uuid) != 0 &&
      p_data->search.p_uuid != NULL) {
    bta_dm_search_cb.p_srvc_uuid = (tBT_UUID*)osi_malloc(len);
    memcpy(bta_dm_search_cb.p_srvc_uuid, p_data->search.p_uuid, len);
  }
  result.status = BTM_StartInquiry((tBTM_INQ_PARMS*)&p_data->search.inq_params,
                                   bta_dm_inq_results_cb,
                                   (tBTM_CMPL_CB*)bta_dm_inq_cmpl_cb);

  APPL_TRACE_EVENT("%s status=%d", __func__, result.status);
  if (result.status != BTM_CMD_STARTED) {
    result.num_resp = 0;
    bta_dm_inq_cmpl_cb((void*)&result);
  }
}

/*******************************************************************************
 *
 * Function         bta_dm_search_cancel
 *
 * Description      Cancels an ongoing search for devices
 *
 *
 * Returns          void
 *
 ******************************************************************************/
void bta_dm_search_cancel(UNUSED_ATTR tBTA_DM_MSG* p_data) {
  tBTA_DM_MSG* p_msg;

  if (BTM_IsInquiryActive()) {
    if (BTM_CancelInquiry() == BTM_SUCCESS) {
      bta_dm_search_cancel_notify(NULL);
      p_msg = (tBTA_DM_MSG*)osi_malloc(sizeof(tBTA_DM_MSG));
      p_msg->hdr.event = BTA_DM_SEARCH_CMPL_EVT;
      p_msg->hdr.layer_specific = BTA_DM_API_DISCOVER_EVT;
      bta_sys_sendmsg(p_msg);
    } else {
      /* flag a search cancel is pending */
      bta_dm_search_cb.cancel_pending = true;
    }
  }
  /* If no Service Search going on then issue cancel remote name in case it is
     active */
  else if (!bta_dm_search_cb.name_discover_done) {
    BTM_CancelRemoteDeviceName();

    p_msg = (tBTA_DM_MSG*)osi_malloc(sizeof(tBTA_DM_MSG));
    p_msg->hdr.event = BTA_DM_SEARCH_CMPL_EVT;
    p_msg->hdr.layer_specific = BTA_DM_API_DISCOVER_EVT;
    bta_sys_sendmsg(p_msg);
  } else {
    p_msg = (tBTA_DM_MSG*)osi_malloc(sizeof(tBTA_DM_MSG));
    p_msg->hdr.event = BTA_DM_INQUIRY_CMPL_EVT;
    p_msg->hdr.layer_specific = BTA_DM_API_DISCOVER_EVT;
    bta_sys_sendmsg(p_msg);
  }

  if (bta_dm_search_cb.gatt_disc_active) {
    bta_dm_cancel_gatt_discovery(bta_dm_search_cb.peer_bdaddr);
  }
}

/*******************************************************************************
 *
 * Function         bta_dm_discover
 *
 * Description      Discovers services on a remote device
 *
 *
 * Returns          void
 *
 ******************************************************************************/
void bta_dm_discover(tBTA_DM_MSG* p_data) {
  size_t len = sizeof(tBT_UUID) * p_data->discover.num_uuid;
  APPL_TRACE_EVENT("%s services_to_search=0x%04X, sdp_search=%d", __func__,
                   p_data->discover.services, p_data->discover.sdp_search);

  /* save the search condition */
  bta_dm_search_cb.services = p_data->discover.services;

  bta_dm_gattc_register();
  osi_free_and_reset((void**)&bta_dm_search_cb.p_srvc_uuid);
  if ((bta_dm_search_cb.num_uuid = p_data->discover.num_uuid) != 0 &&
      p_data->discover.p_uuid != NULL) {
    bta_dm_search_cb.p_srvc_uuid = (tBT_UUID*)osi_malloc(len);
    memcpy(bta_dm_search_cb.p_srvc_uuid, p_data->discover.p_uuid, len);
  }
  bta_dm_search_cb.uuid_to_search = bta_dm_search_cb.num_uuid;

  bta_dm_search_cb.p_search_cback = p_data->discover.p_cback;
  bta_dm_search_cb.sdp_search = p_data->discover.sdp_search;
  bta_dm_search_cb.services_to_search = bta_dm_search_cb.services;
  bta_dm_search_cb.service_index = 0;
  bta_dm_search_cb.services_found = 0;
  bta_dm_search_cb.peer_name[0] = 0;
  bta_dm_search_cb.sdp_search = p_data->discover.sdp_search;
  bta_dm_search_cb.p_btm_inq_info = BTM_InqDbRead(p_data->discover.bd_addr);
  bta_dm_search_cb.transport = p_data->discover.transport;

  bta_dm_search_cb.name_discover_done = false;
  memcpy(&bta_dm_search_cb.uuid, &p_data->discover.uuid, sizeof(tSDP_UUID));
  bta_dm_discover_device(p_data->discover.bd_addr);
}

/*******************************************************************************
 *
 * Function         bta_dm_di_disc_cmpl
 *
 * Description      Sends event to application when DI discovery complete
 *
 * Returns          void
 *
 ******************************************************************************/
void bta_dm_di_disc_cmpl(tBTA_DM_MSG* p_data) {
  tBTA_DM_DI_DISC_CMPL di_disc;

  memset(&di_disc, 0, sizeof(tBTA_DM_DI_DISC_CMPL));
  bdcpy(di_disc.bd_addr, bta_dm_search_cb.peer_bdaddr);

  if ((p_data->hdr.offset == SDP_SUCCESS) ||
      (p_data->hdr.offset == SDP_DB_FULL)) {
    di_disc.num_record = SDP_GetNumDiRecords(bta_dm_di_cb.p_di_db);
  } else
    di_disc.result = BTA_FAILURE;

  bta_dm_di_cb.p_di_db = NULL;
  bta_dm_search_cb.p_search_cback(BTA_DM_DI_DISC_CMPL_EVT,
                                  (tBTA_DM_SEARCH*)&di_disc);
}

/*******************************************************************************
 *
 * Function         bta_dm_di_disc_callback
 *
 * Description      This function queries a remote device for DI information.
 *
 *
 * Returns          void
 *
 ******************************************************************************/
static void bta_dm_di_disc_callback(uint16_t result) {
  tBTA_DM_MSG* p_msg = (tBTA_DM_MSG*)osi_malloc(sizeof(tBTA_DM_MSG));

  p_msg->hdr.event = BTA_DM_SEARCH_CMPL_EVT;
  p_msg->hdr.layer_specific = BTA_DM_API_DI_DISCOVER_EVT;
  p_msg->hdr.offset = result;

  bta_sys_sendmsg(p_msg);
}

/*******************************************************************************
 *
 * Function         bta_dm_disable_search_and_disc
 *
 * Description      Cancels an ongoing search or discovery for devices in case
 *                  of a Bluetooth disable
 *
 *
 * Returns          void
 *
 ******************************************************************************/
static void bta_dm_disable_search_and_disc(void) {
  tBTA_DM_DI_DISC_CMPL di_disc;

  if (bta_dm_search_cb.state != BTA_DM_SEARCH_IDLE) bta_dm_search_cancel(NULL);

  if (bta_dm_di_cb.p_di_db != NULL) {
    memset(&di_disc, 0, sizeof(tBTA_DM_DI_DISC_CMPL));
    bdcpy(di_disc.bd_addr, bta_dm_search_cb.peer_bdaddr);
    di_disc.result = BTA_FAILURE;

    bta_dm_di_cb.p_di_db = NULL;
    bta_dm_search_cb.p_search_cback(BTA_DM_DI_DISC_CMPL_EVT, NULL);
  }
}

/*******************************************************************************
 *
 * Function         bta_dm_di_disc
 *
 * Description      This function queries a remote device for DI information.
 *
 *
 * Returns          void
 *
 ******************************************************************************/
void bta_dm_di_disc(tBTA_DM_MSG* p_data) {
  uint16_t result = BTA_FAILURE;

  bta_dm_search_cb.p_search_cback = p_data->di_disc.p_cback;
  bdcpy(bta_dm_search_cb.peer_bdaddr, p_data->di_disc.bd_addr);
  bta_dm_di_cb.p_di_db = p_data->di_disc.p_sdp_db;

  bta_dm_search_cb.p_sdp_db =
      (tSDP_DISCOVERY_DB*)osi_malloc(BTA_DM_SDP_DB_SIZE);
  if (SDP_DiDiscover(bta_dm_search_cb.peer_bdaddr, p_data->di_disc.p_sdp_db,
                     p_data->di_disc.len,
                     bta_dm_di_disc_callback) == SDP_SUCCESS) {
    result = BTA_SUCCESS;
  }

  if (result == BTA_FAILURE) {
    tBTA_DM_MSG* p_msg = (tBTA_DM_MSG*)osi_malloc(sizeof(tBTA_DM_MSG));

    p_msg->hdr.event = BTA_DM_SEARCH_CMPL_EVT;
    p_msg->hdr.layer_specific = BTA_DM_API_DI_DISCOVER_EVT;
    p_data->hdr.offset = result;
    bta_sys_sendmsg(p_msg);
  }
}

/*******************************************************************************
 *
 * Function         bta_dm_read_remote_device_name
 *
 * Description      Initiate to get remote device name
 *
 * Returns          true if started to get remote name
 *
 ******************************************************************************/
static bool bta_dm_read_remote_device_name(BD_ADDR bd_addr,
                                           tBT_TRANSPORT transport) {
  tBTM_STATUS btm_status;

  APPL_TRACE_DEBUG("bta_dm_read_remote_device_name");

  bdcpy(bta_dm_search_cb.peer_bdaddr, bd_addr);
  bta_dm_search_cb.peer_name[0] = 0;

  btm_status =
      BTM_ReadRemoteDeviceName(bta_dm_search_cb.peer_bdaddr,
                               (tBTM_CMPL_CB*)bta_dm_remname_cback, transport);

  if (btm_status == BTM_CMD_STARTED) {
    APPL_TRACE_DEBUG(
        "bta_dm_read_remote_device_name: BTM_ReadRemoteDeviceName is started");

    return (true);
  } else if (btm_status == BTM_BUSY) {
    APPL_TRACE_DEBUG(
        "bta_dm_read_remote_device_name: BTM_ReadRemoteDeviceName is busy");

    /* Remote name discovery is on going now so BTM cannot notify through
     * "bta_dm_remname_cback" */
    /* adding callback to get notified that current reading remore name done */
    BTM_SecAddRmtNameNotifyCallback(&bta_dm_service_search_remname_cback);

    return (true);
  } else {
    APPL_TRACE_WARNING(
        "bta_dm_read_remote_device_name: BTM_ReadRemoteDeviceName returns "
        "0x%02X",
        btm_status);

    return (false);
  }
}

/*******************************************************************************
 *
 * Function         bta_dm_inq_cmpl
 *
 * Description      Process the inquiry complete event from BTM
 *
 * Returns          void
 *
 ******************************************************************************/
void bta_dm_inq_cmpl(tBTA_DM_MSG* p_data) {
  tBTA_DM_SEARCH data;

  APPL_TRACE_DEBUG("bta_dm_inq_cmpl");

  data.inq_cmpl.num_resps = p_data->inq_cmpl.num;
  bta_dm_search_cb.p_search_cback(BTA_DM_INQ_CMPL_EVT, &data);

  bta_dm_search_cb.p_btm_inq_info = BTM_InqDbFirst();
  if (bta_dm_search_cb.p_btm_inq_info != NULL) {
    /* start name and service discovery from the first device on inquiry result
     */
    bta_dm_search_cb.name_discover_done = false;
    bta_dm_search_cb.peer_name[0] = 0;
    bta_dm_discover_device(
        bta_dm_search_cb.p_btm_inq_info->results.remote_bd_addr);
  } else {
    tBTA_DM_MSG* p_msg = (tBTA_DM_MSG*)osi_malloc(sizeof(tBTA_DM_MSG));

    /* no devices, search complete */
    bta_dm_search_cb.services = 0;

    p_msg->hdr.event = BTA_DM_SEARCH_CMPL_EVT;
    p_msg->hdr.layer_specific = BTA_DM_API_DISCOVER_EVT;
    bta_sys_sendmsg(p_msg);
  }
}

/*******************************************************************************
 *
 * Function         bta_dm_rmt_name
 *
 * Description      Process the remote name result from BTM
 *
 * Returns          void
 *
 ******************************************************************************/
void bta_dm_rmt_name(tBTA_DM_MSG* p_data) {
  APPL_TRACE_DEBUG("bta_dm_rmt_name");

  if (p_data->rem_name.result.disc_res.bd_name[0] &&
      bta_dm_search_cb.p_btm_inq_info) {
    bta_dm_search_cb.p_btm_inq_info->appl_knows_rem_name = true;
  }

  bta_dm_discover_device(bta_dm_search_cb.peer_bdaddr);
}

/*******************************************************************************
 *
 * Function         bta_dm_disc_rmt_name
 *
 * Description      Process the remote name result from BTM when application
 *                  wants to find the name for a bdaddr
 *
 * Returns          void
 *
 ******************************************************************************/
void bta_dm_disc_rmt_name(tBTA_DM_MSG* p_data) {
  tBTM_INQ_INFO* p_btm_inq_info;

  APPL_TRACE_DEBUG("bta_dm_disc_rmt_name");

  p_btm_inq_info = BTM_InqDbRead(p_data->rem_name.result.disc_res.bd_addr);
  if (p_btm_inq_info) {
    if (p_data->rem_name.result.disc_res.bd_name[0]) {
      p_btm_inq_info->appl_knows_rem_name = true;
    }
  }

  bta_dm_discover_device(p_data->rem_name.result.disc_res.bd_addr);
}

/*******************************************************************************
 *
 * Function         bta_dm_sdp_result
 *
 * Description      Process the discovery result from sdp
 *
 * Returns          void
 *
 ******************************************************************************/
void bta_dm_sdp_result(tBTA_DM_MSG* p_data) {
  tSDP_DISC_REC* p_sdp_rec = NULL;
  tBTA_DM_MSG* p_msg;
  bool scn_found = false;
  uint16_t service = 0xFFFF;
  tSDP_PROTOCOL_ELEM pe;

  tBT_UUID* p_uuid = bta_dm_search_cb.p_srvc_uuid;
  tBTA_DM_SEARCH result;
  tBT_UUID service_uuid;

  uint32_t num_uuids = 0;
  uint8_t uuid_list[32][MAX_UUID_SIZE];  // assuming a max of 32 services

  if ((p_data->sdp_event.sdp_result == SDP_SUCCESS) ||
      (p_data->sdp_event.sdp_result == SDP_NO_RECS_MATCH) ||
      (p_data->sdp_event.sdp_result == SDP_DB_FULL)) {
    APPL_TRACE_DEBUG("sdp_result::0x%x", p_data->sdp_event.sdp_result);
    do {
      p_sdp_rec = NULL;
      if (bta_dm_search_cb.service_index == (BTA_USER_SERVICE_ID + 1)) {
        p_sdp_rec = SDP_FindServiceUUIDInDb(bta_dm_search_cb.p_sdp_db,
                                            &bta_dm_search_cb.uuid, p_sdp_rec);

        if (p_sdp_rec && SDP_FindProtocolListElemInRec(
                             p_sdp_rec, UUID_PROTOCOL_RFCOMM, &pe)) {
          bta_dm_search_cb.peer_scn = (uint8_t)pe.params[0];
          scn_found = true;
        }
      } else {
        service =
            bta_service_id_to_uuid_lkup_tbl[bta_dm_search_cb.service_index - 1];
        p_sdp_rec =
            SDP_FindServiceInDb(bta_dm_search_cb.p_sdp_db, service, p_sdp_rec);
      }
      /* finished with BR/EDR services, now we check the result for GATT based
       * service UUID */
      if (bta_dm_search_cb.service_index == BTA_MAX_SERVICE_ID) {
        if (bta_dm_search_cb.uuid_to_search != 0 && p_uuid != NULL) {
          p_uuid +=
              (bta_dm_search_cb.num_uuid - bta_dm_search_cb.uuid_to_search);
          /* only support 16 bits UUID for now */
          service = p_uuid->uu.uuid16;
        }
        /* all GATT based services */
        do {
          /* find a service record, report it */
          p_sdp_rec =
              SDP_FindServiceInDb(bta_dm_search_cb.p_sdp_db, 0, p_sdp_rec);
          if (p_sdp_rec) {
            if (SDP_FindServiceUUIDInRec(p_sdp_rec, &service_uuid)) {
              /* send result back to app now, one by one */
              bdcpy(result.disc_ble_res.bd_addr, bta_dm_search_cb.peer_bdaddr);
              strlcpy((char*)result.disc_ble_res.bd_name, bta_dm_get_remname(),
                      BD_NAME_LEN);
              result.disc_ble_res.service.len = service_uuid.len;
              result.disc_ble_res.service.uu.uuid16 = service_uuid.uu.uuid16;

              bta_dm_search_cb.p_search_cback(BTA_DM_DISC_BLE_RES_EVT, &result);
            }
          }

          if (bta_dm_search_cb.uuid_to_search > 0) break;

        } while (p_sdp_rec);
      } else {
        /* SDP_DB_FULL means some records with the
           required attributes were received */
        if (((p_data->sdp_event.sdp_result == SDP_DB_FULL) &&
             bta_dm_search_cb.services != BTA_ALL_SERVICE_MASK) ||
            (p_sdp_rec != NULL)) {
          if (service != UUID_SERVCLASS_PNP_INFORMATION) {
            uint16_t tmp_svc = 0xFFFF;
            bta_dm_search_cb.services_found |=
                (tBTA_SERVICE_MASK)(BTA_SERVICE_ID_TO_SERVICE_MASK(
                    bta_dm_search_cb.service_index - 1));
            tmp_svc =
                bta_service_id_to_uuid_lkup_tbl[bta_dm_search_cb.service_index -
                                                1];
            /* Add to the list of UUIDs */
            sdpu_uuid16_to_uuid128(tmp_svc, uuid_list[num_uuids]);
            num_uuids++;
          }
        }
      }

      if (bta_dm_search_cb.services == BTA_ALL_SERVICE_MASK &&
          bta_dm_search_cb.services_to_search == 0) {
        if (bta_dm_search_cb.service_index == BTA_BLE_SERVICE_ID &&
            bta_dm_search_cb.uuid_to_search > 0)
          bta_dm_search_cb.uuid_to_search--;

        if (bta_dm_search_cb.uuid_to_search == 0 ||
            bta_dm_search_cb.service_index != BTA_BLE_SERVICE_ID)
          bta_dm_search_cb.service_index++;
      } else /* regular one service per search or PNP search */
        break;

    } while (bta_dm_search_cb.service_index <= BTA_MAX_SERVICE_ID);

    APPL_TRACE_DEBUG("%s services_found = %04x", __func__,
                     bta_dm_search_cb.services_found);

    /* Collect the 128-bit services here and put them into the list */
    if (bta_dm_search_cb.services == BTA_ALL_SERVICE_MASK) {
      p_sdp_rec = NULL;
      do {
        tBT_UUID temp_uuid;
        /* find a service record, report it */
        p_sdp_rec =
            SDP_FindServiceInDb_128bit(bta_dm_search_cb.p_sdp_db, p_sdp_rec);
        if (p_sdp_rec) {
          if (SDP_FindServiceUUIDInRec_128bit(p_sdp_rec, &temp_uuid)) {
            memcpy(uuid_list[num_uuids], temp_uuid.uu.uuid128, MAX_UUID_SIZE);
            num_uuids++;
          }
        }
      } while (p_sdp_rec);
    }
    /* if there are more services to search for */
    if (bta_dm_search_cb.services_to_search) {
      /* Free up the p_sdp_db before checking the next one */
      bta_dm_free_sdp_db(NULL);
      bta_dm_find_services(bta_dm_search_cb.peer_bdaddr);
    } else {
      /* callbacks */
      /* start next bd_addr if necessary */

      BTM_SecDeleteRmtNameNotifyCallback(&bta_dm_service_search_remname_cback);

      p_msg = (tBTA_DM_MSG*)osi_malloc(sizeof(tBTA_DM_MSG));
      p_msg->hdr.event = BTA_DM_DISCOVERY_RESULT_EVT;
      p_msg->disc_result.result.disc_res.result = BTA_SUCCESS;
      p_msg->disc_result.result.disc_res.p_raw_data = NULL;
      p_msg->disc_result.result.disc_res.raw_data_size = 0;
      p_msg->disc_result.result.disc_res.num_uuids = num_uuids;
      p_msg->disc_result.result.disc_res.p_uuid_list = NULL;
      if (num_uuids > 0) {
        p_msg->disc_result.result.disc_res.p_uuid_list =
            (uint8_t*)osi_malloc(num_uuids * MAX_UUID_SIZE);
        memcpy(p_msg->disc_result.result.disc_res.p_uuid_list, uuid_list,
               num_uuids * MAX_UUID_SIZE);
      }
      // Copy the raw_data to the discovery result structure
      if (bta_dm_search_cb.p_sdp_db != NULL &&
          bta_dm_search_cb.p_sdp_db->raw_used != 0 &&
          bta_dm_search_cb.p_sdp_db->raw_data != NULL) {
        APPL_TRACE_DEBUG("%s raw_data used = 0x%x raw_data_ptr = 0x%x",
                         __func__, bta_dm_search_cb.p_sdp_db->raw_used,
                         bta_dm_search_cb.p_sdp_db->raw_data);

        p_msg->disc_result.result.disc_res.p_raw_data =
            (uint8_t*)osi_malloc(bta_dm_search_cb.p_sdp_db->raw_used);
        memcpy(p_msg->disc_result.result.disc_res.p_raw_data,
               bta_dm_search_cb.p_sdp_db->raw_data,
               bta_dm_search_cb.p_sdp_db->raw_used);

        p_msg->disc_result.result.disc_res.raw_data_size =
            bta_dm_search_cb.p_sdp_db->raw_used;

        bta_dm_search_cb.p_sdp_db->raw_data =
            NULL;  // no need to free this - it is a global assigned.
        bta_dm_search_cb.p_sdp_db->raw_used = 0;
        bta_dm_search_cb.p_sdp_db->raw_size = 0;
      } else {
        APPL_TRACE_DEBUG("%s raw data size is 0 or raw_data is null!!",
                         __func__);
      }
      /* Done with p_sdp_db. Free it */
      bta_dm_free_sdp_db(NULL);
      p_msg->disc_result.result.disc_res.services =
          bta_dm_search_cb.services_found;

      // Piggy back the SCN over result field
      if (scn_found) {
        p_msg->disc_result.result.disc_res.result =
            (3 + bta_dm_search_cb.peer_scn);
        p_msg->disc_result.result.disc_res.services |= BTA_USER_SERVICE_MASK;

        APPL_TRACE_EVENT(" Piggy back the SCN over result field  SCN=%d",
                         bta_dm_search_cb.peer_scn);
      }
      bdcpy(p_msg->disc_result.result.disc_res.bd_addr,
            bta_dm_search_cb.peer_bdaddr);
      strlcpy((char*)p_msg->disc_result.result.disc_res.bd_name,
              bta_dm_get_remname(), BD_NAME_LEN);

      bta_sys_sendmsg(p_msg);
    }
  } else {
    /* conn failed. No need for timer */
    if (p_data->sdp_event.sdp_result == SDP_CONN_FAILED ||
        p_data->sdp_event.sdp_result == SDP_CONN_REJECTED ||
        p_data->sdp_event.sdp_result == SDP_SECURITY_ERR)
      bta_dm_search_cb.wait_disc = false;

    /* not able to connect go to next device */
    if (bta_dm_search_cb.p_sdp_db)
      osi_free_and_reset((void**)&bta_dm_search_cb.p_sdp_db);

    BTM_SecDeleteRmtNameNotifyCallback(&bta_dm_service_search_remname_cback);

    p_msg = (tBTA_DM_MSG*)osi_malloc(sizeof(tBTA_DM_MSG));
    p_msg->hdr.event = BTA_DM_DISCOVERY_RESULT_EVT;
    p_msg->disc_result.result.disc_res.result = BTA_FAILURE;
    p_msg->disc_result.result.disc_res.services =
        bta_dm_search_cb.services_found;
    bdcpy(p_msg->disc_result.result.disc_res.bd_addr,
          bta_dm_search_cb.peer_bdaddr);
    strlcpy((char*)p_msg->disc_result.result.disc_res.bd_name,
            bta_dm_get_remname(), BD_NAME_LEN);

    bta_sys_sendmsg(p_msg);
  }
}

/*******************************************************************************
 *
 * Function         bta_dm_search_cmpl
 *
 * Description      Sends event to application
 *
 * Returns          void
 *
 ******************************************************************************/
void bta_dm_search_cmpl(tBTA_DM_MSG* p_data) {
  APPL_TRACE_EVENT("%s", __func__);

  osi_free_and_reset((void**)&bta_dm_search_cb.p_srvc_uuid);

  if (p_data->hdr.layer_specific == BTA_DM_API_DI_DISCOVER_EVT)
    bta_dm_di_disc_cmpl(p_data);
  else
    bta_dm_search_cb.p_search_cback(BTA_DM_DISC_CMPL_EVT, NULL);
}

/*******************************************************************************
 *
 * Function         bta_dm_disc_result
 *
 * Description      Service discovery result when discovering services on a
 *                  device
 *
 * Returns          void
 *
 ******************************************************************************/
void bta_dm_disc_result(tBTA_DM_MSG* p_data) {
  APPL_TRACE_EVENT("%s", __func__);

  /* if any BR/EDR service discovery has been done, report the event */
  if ((bta_dm_search_cb.services &
       ((BTA_ALL_SERVICE_MASK | BTA_USER_SERVICE_MASK) &
        ~BTA_BLE_SERVICE_MASK)))
    bta_dm_search_cb.p_search_cback(BTA_DM_DISC_RES_EVT,
                                    &p_data->disc_result.result);

  tBTA_DM_MSG* p_msg = (tBTA_DM_MSG*)osi_malloc(sizeof(tBTA_DM_MSG));

  /* send a message to change state */
  p_msg->hdr.event = BTA_DM_SEARCH_CMPL_EVT;
  p_msg->hdr.layer_specific = BTA_DM_API_DISCOVER_EVT;
  bta_sys_sendmsg(p_msg);
}

/*******************************************************************************
 *
 * Function         bta_dm_search_result
 *
 * Description      Service discovery result while searching for devices
 *
 * Returns          void
 *
 ******************************************************************************/
void bta_dm_search_result(tBTA_DM_MSG* p_data) {
  APPL_TRACE_DEBUG("%s searching:0x%04x, result:0x%04x", __func__,
                   bta_dm_search_cb.services,
                   p_data->disc_result.result.disc_res.services);

  /* call back if application wants name discovery or found services that
   * application is searching */
  if ((!bta_dm_search_cb.services) ||
      ((bta_dm_search_cb.services) &&
       (p_data->disc_result.result.disc_res.services))) {
    bta_dm_search_cb.p_search_cback(BTA_DM_DISC_RES_EVT,
                                    &p_data->disc_result.result);
  }

  /* if searching did not initiate to create link */
  if (!bta_dm_search_cb.wait_disc) {
    /* if service searching is done with EIR, don't search next device */
    if (bta_dm_search_cb.p_btm_inq_info) bta_dm_discover_next_device();
  } else {
    /* wait until link is disconnected or timeout */
    bta_dm_search_cb.sdp_results = true;
    alarm_set_on_queue(bta_dm_search_cb.search_timer,
                       1000 * (L2CAP_LINK_INACTIVITY_TOUT + 1),
                       bta_dm_search_timer_cback, NULL, btu_bta_alarm_queue);
  }
}

/*******************************************************************************
 *
 * Function         bta_dm_search_timer_cback
 *
 * Description      Called when ACL disconnect time is over
 *
 *
 * Returns          void
 *
 ******************************************************************************/
static void bta_dm_search_timer_cback(UNUSED_ATTR void* data) {
  APPL_TRACE_EVENT("%s", __func__);
  bta_dm_search_cb.wait_disc = false;

  /* proceed with next device */
  bta_dm_discover_next_device();
}

/*******************************************************************************
 *
 * Function         bta_dm_free_sdp_db
 *
 * Description      Frees SDP data base
 *
 * Returns          void
 *
 ******************************************************************************/
void bta_dm_free_sdp_db(UNUSED_ATTR tBTA_DM_MSG* p_data) {
  osi_free_and_reset((void**)&bta_dm_search_cb.p_sdp_db);
}

/*******************************************************************************
 *
 * Function         bta_dm_queue_search
 *
 * Description      Queues search command while search is being cancelled
 *
 * Returns          void
 *
 ******************************************************************************/
void bta_dm_queue_search(tBTA_DM_MSG* p_data) {
  osi_free(bta_dm_search_cb.p_search_queue);
  bta_dm_search_cb.p_search_queue =
      (tBTA_DM_MSG*)osi_malloc(sizeof(tBTA_DM_API_SEARCH));
  memcpy(bta_dm_search_cb.p_search_queue, p_data, sizeof(tBTA_DM_API_SEARCH));
}

/*******************************************************************************
 *
 * Function         bta_dm_queue_disc
 *
 * Description      Queues discovery command while search is being cancelled
 *
 * Returns          void
 *
 ******************************************************************************/
void bta_dm_queue_disc(tBTA_DM_MSG* p_data) {
  osi_free(bta_dm_search_cb.p_search_queue);
  bta_dm_search_cb.p_search_queue =
      (tBTA_DM_MSG*)osi_malloc(sizeof(tBTA_DM_API_DISCOVER));
  memcpy(bta_dm_search_cb.p_search_queue, p_data, sizeof(tBTA_DM_API_DISCOVER));
}

/*******************************************************************************
 *
 * Function         bta_dm_search_clear_queue
 *
 * Description      Clears the queue if API search cancel is called
 *
 * Returns          void
 *
 ******************************************************************************/
void bta_dm_search_clear_queue(UNUSED_ATTR tBTA_DM_MSG* p_data) {
  osi_free_and_reset((void**)&bta_dm_search_cb.p_search_queue);
}

/*******************************************************************************
 *
 * Function         bta_dm_search_cancel_cmpl
 *
 * Description      Search cancel is complete
 *
 * Returns          void
 *
 ******************************************************************************/
void bta_dm_search_cancel_cmpl(UNUSED_ATTR tBTA_DM_MSG* p_data) {
  if (bta_dm_search_cb.p_search_queue) {
    bta_sys_sendmsg(bta_dm_search_cb.p_search_queue);
    bta_dm_search_cb.p_search_queue = NULL;
  }
}

/*******************************************************************************
 *
 * Function         bta_dm_search_cancel_transac_cmpl
 *
 * Description      Current Service Discovery or remote name procedure is
 *                  completed after search cancellation
 *
 * Returns          void
 *
 ******************************************************************************/
void bta_dm_search_cancel_transac_cmpl(UNUSED_ATTR tBTA_DM_MSG* p_data) {
  osi_free_and_reset((void**)&bta_dm_search_cb.p_sdp_db);
  bta_dm_search_cancel_notify(NULL);
}

/*******************************************************************************
 *
 * Function         bta_dm_search_cancel_notify
 *
 * Description      Notify application that search has been cancelled
 *
 * Returns          void
 *
 ******************************************************************************/
void bta_dm_search_cancel_notify(UNUSED_ATTR tBTA_DM_MSG* p_data) {
  if (bta_dm_search_cb.p_search_cback) {
    bta_dm_search_cb.p_search_cback(BTA_DM_SEARCH_CANCEL_CMPL_EVT, NULL);
  }
  if (!bta_dm_search_cb.name_discover_done) {
    BTM_CancelRemoteDeviceName();
  }
  if (bta_dm_search_cb.gatt_disc_active) {
    bta_dm_cancel_gatt_discovery(bta_dm_search_cb.peer_bdaddr);
  }
}

/*******************************************************************************
 *
 * Function         bta_dm_find_services
 *
 * Description      Starts discovery on a device
 *
 * Returns          void
 *
 ******************************************************************************/
static void bta_dm_find_services(BD_ADDR bd_addr) {
  tSDP_UUID uuid;

  memset(&uuid, 0, sizeof(tSDP_UUID));

  while (bta_dm_search_cb.service_index < BTA_MAX_SERVICE_ID) {
    if (bta_dm_search_cb.services_to_search &
        (tBTA_SERVICE_MASK)(
            BTA_SERVICE_ID_TO_SERVICE_MASK(bta_dm_search_cb.service_index))) {
      bta_dm_search_cb.p_sdp_db =
          (tSDP_DISCOVERY_DB*)osi_malloc(BTA_DM_SDP_DB_SIZE);
      APPL_TRACE_DEBUG("bta_dm_search_cb.services = %04x***********",
                       bta_dm_search_cb.services);
      /* try to search all services by search based on L2CAP UUID */
      if (bta_dm_search_cb.services == BTA_ALL_SERVICE_MASK) {
        LOG_INFO(LOG_TAG, "%s services_to_search=%08x", __func__,
                 bta_dm_search_cb.services_to_search);
        if (bta_dm_search_cb.services_to_search & BTA_RES_SERVICE_MASK) {
          uuid.uu.uuid16 = bta_service_id_to_uuid_lkup_tbl[0];
          bta_dm_search_cb.services_to_search &= ~BTA_RES_SERVICE_MASK;
        } else {
          uuid.uu.uuid16 = UUID_PROTOCOL_L2CAP;
          bta_dm_search_cb.services_to_search = 0;
        }
      } else {
        /* for LE only profile */
        if (bta_dm_search_cb.service_index == BTA_BLE_SERVICE_ID) {
          if (bta_dm_search_cb.uuid_to_search > 0 &&
              bta_dm_search_cb.p_srvc_uuid) {
            memcpy(&uuid, (const void*)(bta_dm_search_cb.p_srvc_uuid +
                                        bta_dm_search_cb.num_uuid -
                                        bta_dm_search_cb.uuid_to_search),
                   sizeof(tBT_UUID));

            bta_dm_search_cb.uuid_to_search--;
          } else {
            uuid.uu.uuid16 =
                bta_service_id_to_uuid_lkup_tbl[bta_dm_search_cb.service_index];
          }

          /* last one? clear the BLE service bit if all discovery has been done
           */
          if (bta_dm_search_cb.uuid_to_search == 0)
            bta_dm_search_cb.services_to_search &=
                (tBTA_SERVICE_MASK)(~(BTA_SERVICE_ID_TO_SERVICE_MASK(
                    bta_dm_search_cb.service_index)));

        } else {
          /* remove the service from services to be searched  */
          bta_dm_search_cb.services_to_search &= (tBTA_SERVICE_MASK)(~(
              BTA_SERVICE_ID_TO_SERVICE_MASK(bta_dm_search_cb.service_index)));
          uuid.uu.uuid16 =
              bta_service_id_to_uuid_lkup_tbl[bta_dm_search_cb.service_index];
        }
      }

      if (uuid.len == 0) uuid.len = LEN_UUID_16;

      if (bta_dm_search_cb.service_index == BTA_USER_SERVICE_ID) {
        memcpy(&uuid, &bta_dm_search_cb.uuid, sizeof(tSDP_UUID));
      }

      LOG_INFO(LOG_TAG, "%s search UUID = %04x", __func__, uuid.uu.uuid16);
      SDP_InitDiscoveryDb(bta_dm_search_cb.p_sdp_db, BTA_DM_SDP_DB_SIZE, 1,
                          &uuid, 0, NULL);

      memset(g_disc_raw_data_buf, 0, sizeof(g_disc_raw_data_buf));
      bta_dm_search_cb.p_sdp_db->raw_data = g_disc_raw_data_buf;

      bta_dm_search_cb.p_sdp_db->raw_size = MAX_DISC_RAW_DATA_BUF;

      if (!SDP_ServiceSearchAttributeRequest(bd_addr, bta_dm_search_cb.p_sdp_db,
                                             &bta_dm_sdp_callback)) {
        /*
         * If discovery is not successful with this device, then
         * proceed with the next one.
         */
        osi_free_and_reset((void**)&bta_dm_search_cb.p_sdp_db);
        bta_dm_search_cb.service_index = BTA_MAX_SERVICE_ID;

      } else {
        if ((bta_dm_search_cb.service_index == BTA_BLE_SERVICE_ID &&
             bta_dm_search_cb.uuid_to_search == 0) ||
            bta_dm_search_cb.service_index != BTA_BLE_SERVICE_ID)
          bta_dm_search_cb.service_index++;
        return;
      }
    }

    bta_dm_search_cb.service_index++;
  }

  /* no more services to be discovered */
  if (bta_dm_search_cb.service_index >= BTA_MAX_SERVICE_ID) {
    tBTA_DM_MSG* p_msg = (tBTA_DM_MSG*)osi_malloc(sizeof(tBTA_DM_MSG));
    /* initialize the data structure - includes p_raw_data and raw_data_size */
    memset(&(p_msg->disc_result.result), 0, sizeof(tBTA_DM_DISC_RES));
    p_msg->hdr.event = BTA_DM_DISCOVERY_RESULT_EVT;
    p_msg->disc_result.result.disc_res.services =
        bta_dm_search_cb.services_found;
    bdcpy(p_msg->disc_result.result.disc_res.bd_addr,
          bta_dm_search_cb.peer_bdaddr);
    strlcpy((char*)p_msg->disc_result.result.disc_res.bd_name,
            bta_dm_get_remname(), BD_NAME_LEN);

    bta_sys_sendmsg(p_msg);
  }
}

/*******************************************************************************
 *
 * Function         bta_dm_discover_next_device
 *
 * Description      Starts discovery on the next device in Inquiry data base
 *
 * Returns          void
 *
 ******************************************************************************/
static void bta_dm_discover_next_device(void) {
  APPL_TRACE_DEBUG("bta_dm_discover_next_device");

  /* searching next device on inquiry result */
  bta_dm_search_cb.p_btm_inq_info =
      BTM_InqDbNext(bta_dm_search_cb.p_btm_inq_info);
  if (bta_dm_search_cb.p_btm_inq_info != NULL) {
    bta_dm_search_cb.name_discover_done = false;
    bta_dm_search_cb.peer_name[0] = 0;
    bta_dm_discover_device(
        bta_dm_search_cb.p_btm_inq_info->results.remote_bd_addr);
  } else {
    tBTA_DM_MSG* p_msg = (tBTA_DM_MSG*)osi_malloc(sizeof(tBTA_DM_MSG));

    /* no devices, search complete */
    bta_dm_search_cb.services = 0;

    p_msg->hdr.event = BTA_DM_SEARCH_CMPL_EVT;
    p_msg->hdr.layer_specific = BTA_DM_API_DISCOVER_EVT;

    bta_sys_sendmsg(p_msg);
  }
}

/*******************************************************************************
 *
 * Function         bta_dm_discover_device
 *
 * Description      Starts name and service discovery on the device
 *
 * Returns          void
 *
 ******************************************************************************/
static void bta_dm_discover_device(BD_ADDR remote_bd_addr) {
  tBT_TRANSPORT transport = BT_TRANSPORT_BR_EDR;
  if (bta_dm_search_cb.transport == BTA_TRANSPORT_UNKNOWN) {
    tBT_DEVICE_TYPE dev_type;
    tBLE_ADDR_TYPE addr_type;

    BTM_ReadDevInfo(remote_bd_addr, &dev_type, &addr_type);
    if (dev_type == BT_DEVICE_TYPE_BLE || addr_type == BLE_ADDR_RANDOM)
      transport = BT_TRANSPORT_LE;
  } else {
    transport = bta_dm_search_cb.transport;
  }

  /* Reset transport state for next discovery */
  bta_dm_search_cb.transport = BTA_TRANSPORT_UNKNOWN;

  APPL_TRACE_DEBUG("%s BDA:0x%02X%02X%02X%02X%02X%02X", __func__,
                   remote_bd_addr[0], remote_bd_addr[1], remote_bd_addr[2],
                   remote_bd_addr[3], remote_bd_addr[4], remote_bd_addr[5]);

  bdcpy(bta_dm_search_cb.peer_bdaddr, remote_bd_addr);

  APPL_TRACE_DEBUG(
      "%s name_discover_done = %d p_btm_inq_info 0x%x state = %d, transport=%d",
      __func__, bta_dm_search_cb.name_discover_done,
      bta_dm_search_cb.p_btm_inq_info, bta_dm_search_cb.state, transport);

  if (bta_dm_search_cb.p_btm_inq_info) {
    APPL_TRACE_DEBUG("%s appl_knows_rem_name %d", __func__,
                     bta_dm_search_cb.p_btm_inq_info->appl_knows_rem_name);
  }
  if ((bta_dm_search_cb.p_btm_inq_info) &&
      (bta_dm_search_cb.p_btm_inq_info->results.device_type ==
       BT_DEVICE_TYPE_BLE) &&
      (bta_dm_search_cb.state == BTA_DM_SEARCH_ACTIVE)) {
    /* Do not perform RNR for LE devices at inquiry complete*/
    bta_dm_search_cb.name_discover_done = true;
  }
  /* if name discovery is not done and application needs remote name */
  if ((!bta_dm_search_cb.name_discover_done) &&
      ((bta_dm_search_cb.p_btm_inq_info == NULL) ||
       (bta_dm_search_cb.p_btm_inq_info &&
        (!bta_dm_search_cb.p_btm_inq_info->appl_knows_rem_name)))) {
    if (bta_dm_read_remote_device_name(bta_dm_search_cb.peer_bdaddr,
                                       transport) == true)
      return;

    /* starting name discovery failed */
    bta_dm_search_cb.name_discover_done = true;
  }

  /* if application wants to discover service */
  if (bta_dm_search_cb.services) {
    /* initialize variables */
    bta_dm_search_cb.service_index = 0;
    bta_dm_search_cb.services_found = 0;
    bta_dm_search_cb.services_to_search = bta_dm_search_cb.services;
    bta_dm_search_cb.uuid_to_search = bta_dm_search_cb.num_uuid;
    if ((bta_dm_search_cb.p_btm_inq_info != NULL) &&
        bta_dm_search_cb.services != BTA_USER_SERVICE_MASK &&
        (bta_dm_search_cb.sdp_search == false)) {
      /* check if EIR provides the information of supported services */
      bta_dm_eir_search_services(&bta_dm_search_cb.p_btm_inq_info->results,
                                 &bta_dm_search_cb.services_to_search,
                                 &bta_dm_search_cb.services_found);
    }

    /* if seaching with EIR is not completed */
    if (bta_dm_search_cb.services_to_search) {
      /* check whether connection already exists to the device
         if connection exists, we don't have to wait for ACL
         link to go down to start search on next device */
      if (BTM_IsAclConnectionUp(bta_dm_search_cb.peer_bdaddr,
                                BT_TRANSPORT_BR_EDR))
        bta_dm_search_cb.wait_disc = false;
      else
        bta_dm_search_cb.wait_disc = true;

      if (bta_dm_search_cb.p_btm_inq_info) {
        APPL_TRACE_DEBUG(
            "%s p_btm_inq_info 0x%x results.device_type 0x%x "
            "services_to_search 0x%x",
            __func__, bta_dm_search_cb.p_btm_inq_info,
            bta_dm_search_cb.p_btm_inq_info->results.device_type,
            bta_dm_search_cb.services_to_search);
      }

      if (transport == BT_TRANSPORT_LE) {
        if (bta_dm_search_cb.services_to_search & BTA_BLE_SERVICE_MASK) {
          // set the raw data buffer here
          memset(g_disc_raw_data_buf, 0, sizeof(g_disc_raw_data_buf));
          bta_dm_search_cb.p_ble_rawdata = g_disc_raw_data_buf;

          bta_dm_search_cb.ble_raw_size = MAX_DISC_RAW_DATA_BUF;
          bta_dm_search_cb.ble_raw_used = 0;

          /* start GATT for service discovery */
          btm_dm_start_gatt_discovery(bta_dm_search_cb.peer_bdaddr);
          return;
        }
      } else {
        bta_dm_search_cb.sdp_results = false;
        bta_dm_find_services(bta_dm_search_cb.peer_bdaddr);
        return;
      }
    }
  }

  /* name discovery and service discovery are done for this device */
  tBTA_DM_MSG* p_msg = (tBTA_DM_MSG*)osi_malloc(sizeof(tBTA_DM_MSG));
  p_msg->hdr.event = BTA_DM_DISCOVERY_RESULT_EVT;
  /* initialize the data structure - includes p_raw_data and raw_data_size */
  memset(&(p_msg->disc_result.result), 0, sizeof(tBTA_DM_DISC_RES));
  p_msg->disc_result.result.disc_res.result = BTA_SUCCESS;
  p_msg->disc_result.result.disc_res.services = bta_dm_search_cb.services_found;
  bdcpy(p_msg->disc_result.result.disc_res.bd_addr,
        bta_dm_search_cb.peer_bdaddr);
  strlcpy((char*)p_msg->disc_result.result.disc_res.bd_name,
          (char*)bta_dm_search_cb.peer_name, BD_NAME_LEN);

  bta_sys_sendmsg(p_msg);
}

/*******************************************************************************
 *
 * Function         bta_dm_sdp_callback
 *
 * Description      Callback from sdp with discovery status
 *
 * Returns          void
 *
 ******************************************************************************/
static void bta_dm_sdp_callback(uint16_t sdp_status) {
  tBTA_DM_SDP_RESULT* p_msg =
      (tBTA_DM_SDP_RESULT*)osi_malloc(sizeof(tBTA_DM_SDP_RESULT));

  p_msg->hdr.event = BTA_DM_SDP_RESULT_EVT;
  p_msg->sdp_result = sdp_status;

  bta_sys_sendmsg(p_msg);
}

/*******************************************************************************
 *
 * Function         bta_dm_inq_results_cb
 *
 * Description      Inquiry results callback from BTM
 *
 * Returns          void
 *
 ******************************************************************************/
static void bta_dm_inq_results_cb(tBTM_INQ_RESULTS* p_inq, uint8_t* p_eir,
                                  uint16_t eir_len) {
  tBTA_DM_SEARCH result;
  tBTM_INQ_INFO* p_inq_info;
  uint16_t service_class;

  bdcpy(result.inq_res.bd_addr, p_inq->remote_bd_addr);
  memcpy(result.inq_res.dev_class, p_inq->dev_class, DEV_CLASS_LEN);
  BTM_COD_SERVICE_CLASS(service_class, p_inq->dev_class);
  result.inq_res.is_limited =
      (service_class & BTM_COD_SERVICE_LMTD_DISCOVER) ? true : false;
  result.inq_res.rssi = p_inq->rssi;

  result.inq_res.ble_addr_type = p_inq->ble_addr_type;
  result.inq_res.inq_result_type = p_inq->inq_result_type;
  result.inq_res.device_type = p_inq->device_type;
  result.inq_res.flag = p_inq->flag;

  /* application will parse EIR to find out remote device name */
  result.inq_res.p_eir = p_eir;
  result.inq_res.eir_len = eir_len;

  p_inq_info = BTM_InqDbRead(p_inq->remote_bd_addr);
  if (p_inq_info != NULL) {
    /* initialize remt_name_not_required to false so that we get the name by
     * default */
    result.inq_res.remt_name_not_required = false;
  }

  if (bta_dm_search_cb.p_search_cback)
    bta_dm_search_cb.p_search_cback(BTA_DM_INQ_RES_EVT, &result);

  if (p_inq_info) {
    /* application indicates if it knows the remote name, inside the callback
     copy that to the inquiry data base*/
    if (result.inq_res.remt_name_not_required)
      p_inq_info->appl_knows_rem_name = true;
  }
}

/*******************************************************************************
 *
 * Function         bta_dm_inq_cmpl_cb
 *
 * Description      Inquiry complete callback from BTM
 *
 * Returns          void
 *
 ******************************************************************************/
static void bta_dm_inq_cmpl_cb(void* p_result) {
  tBTA_DM_MSG* p_msg = (tBTA_DM_MSG*)osi_malloc(sizeof(tBTA_DM_MSG));

  APPL_TRACE_DEBUG("%s", __func__);

  if (bta_dm_search_cb.cancel_pending == false) {
    p_msg->inq_cmpl.hdr.event = BTA_DM_INQUIRY_CMPL_EVT;
    p_msg->inq_cmpl.num = ((tBTM_INQUIRY_CMPL*)p_result)->num_resp;
  } else {
    bta_dm_search_cb.cancel_pending = false;
    bta_dm_search_cancel_notify(NULL);
    p_msg->hdr.event = BTA_DM_SEARCH_CMPL_EVT;
    p_msg->hdr.layer_specific = BTA_DM_API_DISCOVER_EVT;
  }

  bta_sys_sendmsg(p_msg);
}

/*******************************************************************************
 *
 * Function         bta_dm_service_search_remname_cback
 *
 * Description      Remote name call back from BTM during service discovery
 *
 * Returns          void
 *
 ******************************************************************************/
static void bta_dm_service_search_remname_cback(BD_ADDR bd_addr,
                                                UNUSED_ATTR DEV_CLASS dc,
                                                BD_NAME bd_name) {
  tBTM_REMOTE_DEV_NAME rem_name;
  tBTM_STATUS btm_status;

  APPL_TRACE_DEBUG("bta_dm_service_search_remname_cback name=<%s>", bd_name);

  /* if this is what we are looking for */
  if (!bdcmp(bta_dm_search_cb.peer_bdaddr, bd_addr)) {
    rem_name.length = strlen((char*)bd_name);
    if (rem_name.length > (BD_NAME_LEN - 1)) {
      rem_name.length = (BD_NAME_LEN - 1);
      rem_name.remote_bd_name[(BD_NAME_LEN - 1)] = 0;
    }
    strlcpy((char*)rem_name.remote_bd_name, (char*)bd_name, BD_NAME_LEN);
    rem_name.status = BTM_SUCCESS;

    bta_dm_remname_cback(&rem_name);
  } else {
    /* get name of device */
    btm_status = BTM_ReadRemoteDeviceName(bta_dm_search_cb.peer_bdaddr,
                                          (tBTM_CMPL_CB*)bta_dm_remname_cback,
                                          BT_TRANSPORT_BR_EDR);
    if (btm_status == BTM_BUSY) {
      /* wait for next chance(notification of remote name discovery done) */
      APPL_TRACE_DEBUG(
          "bta_dm_service_search_remname_cback: BTM_ReadRemoteDeviceName is "
          "busy");
    } else if (btm_status != BTM_CMD_STARTED) {
      /* if failed to start getting remote name then continue */
      APPL_TRACE_WARNING(
          "bta_dm_service_search_remname_cback: BTM_ReadRemoteDeviceName "
          "returns 0x%02X",
          btm_status);

      rem_name.length = 0;
      rem_name.remote_bd_name[0] = 0;
      rem_name.status = btm_status;
      bta_dm_remname_cback(&rem_name);
    }
  }
}

/*******************************************************************************
 *
 * Function         bta_dm_remname_cback
 *
 * Description      Remote name complete call back from BTM
 *
 * Returns          void
 *
 ******************************************************************************/
static void bta_dm_remname_cback(tBTM_REMOTE_DEV_NAME* p_remote_name) {
  APPL_TRACE_DEBUG("bta_dm_remname_cback len = %d name=<%s>",
                   p_remote_name->length, p_remote_name->remote_bd_name);

  /* remote name discovery is done but it could be failed */
  bta_dm_search_cb.name_discover_done = true;
  strlcpy((char*)bta_dm_search_cb.peer_name,
          (char*)p_remote_name->remote_bd_name, BD_NAME_LEN);

  BTM_SecDeleteRmtNameNotifyCallback(&bta_dm_service_search_remname_cback);

  if (bta_dm_search_cb.transport == BT_TRANSPORT_LE) {
    GAP_BleReadPeerPrefConnParams(bta_dm_search_cb.peer_bdaddr);
  }

  tBTA_DM_REM_NAME* p_msg =
      (tBTA_DM_REM_NAME*)osi_malloc(sizeof(tBTA_DM_REM_NAME));
  bdcpy(p_msg->result.disc_res.bd_addr, bta_dm_search_cb.peer_bdaddr);
  strlcpy((char*)p_msg->result.disc_res.bd_name,
          (char*)p_remote_name->remote_bd_name, BD_NAME_LEN);
  p_msg->hdr.event = BTA_DM_REMT_NAME_EVT;

  bta_sys_sendmsg(p_msg);
}

/*******************************************************************************
 *
 * Function         bta_dm_authorize_cback
 *
 * Description      cback requesting authorization
 *
 * Returns          void
 *
 ******************************************************************************/
static uint8_t bta_dm_authorize_cback(BD_ADDR bd_addr, DEV_CLASS dev_class,
                                      BD_NAME bd_name,
                                      UNUSED_ATTR uint8_t* service_name,
                                      uint8_t service_id,
                                      UNUSED_ATTR bool is_originator) {
  tBTA_DM_SEC sec_event;
  uint8_t index = 1;

  bdcpy(sec_event.authorize.bd_addr, bd_addr);
  memcpy(sec_event.authorize.dev_class, dev_class, DEV_CLASS_LEN);
  strlcpy((char*)sec_event.authorize.bd_name, (char*)bd_name, BD_NAME_LEN);

#if (BTA_JV_INCLUDED == TRUE)
  sec_event.authorize.service = service_id;
#endif

  while (index < BTA_MAX_SERVICE_ID) {
    /* get the BTA service id corresponding to BTM id */
    if (bta_service_id_to_btm_srv_id_lkup_tbl[index] == service_id) {
      sec_event.authorize.service = index;
      break;
    }
    index++;
  }

  /* if supported service callback otherwise not authorized */
  if (bta_dm_cb.p_sec_cback && (index < BTA_MAX_SERVICE_ID
#if (BTA_JV_INCLUDED == TRUE)
                                /* pass through JV service ID */
                                || (service_id >= BTA_FIRST_JV_SERVICE_ID &&
                                    service_id <= BTA_LAST_JV_SERVICE_ID)
#endif
                                    )) {
    bta_dm_cb.p_sec_cback(BTA_DM_AUTHORIZE_EVT, &sec_event);
    return BTM_CMD_STARTED;
  } else {
    return BTM_NOT_AUTHORIZED;
  }
}

/*******************************************************************************
 *
 * Function         bta_dm_pinname_cback
 *
 * Description      Callback requesting pin_key
 *
 * Returns          void
 *
 ******************************************************************************/
static void bta_dm_pinname_cback(void* p_data) {
  tBTM_REMOTE_DEV_NAME* p_result = (tBTM_REMOTE_DEV_NAME*)p_data;
  tBTA_DM_SEC sec_event;
  uint32_t bytes_to_copy;
  tBTA_DM_SEC_EVT event = bta_dm_cb.pin_evt;

  if (BTA_DM_SP_CFM_REQ_EVT == event) {
    /* Retrieved saved device class and bd_addr */
    bdcpy(sec_event.cfm_req.bd_addr, bta_dm_cb.pin_bd_addr);
    BTA_COPY_DEVICE_CLASS(sec_event.cfm_req.dev_class, bta_dm_cb.pin_dev_class);

    if (p_result && p_result->status == BTM_SUCCESS) {
      bytes_to_copy = (p_result->length < (BD_NAME_LEN - 1))
                          ? p_result->length
                          : (BD_NAME_LEN - 1);
      memcpy(sec_event.cfm_req.bd_name, p_result->remote_bd_name,
             bytes_to_copy);
      sec_event.pin_req.bd_name[BD_NAME_LEN - 1] = 0;
    } else /* No name found */
      sec_event.cfm_req.bd_name[0] = 0;

    sec_event.key_notif.passkey =
        bta_dm_cb.num_val; /* get PIN code numeric number */

    /* 1 additional event data fields for this event */
    sec_event.cfm_req.just_works = bta_dm_cb.just_works;

    /* retrieve the loc and rmt caps */
    sec_event.cfm_req.loc_io_caps = bta_dm_cb.loc_io_caps;
    sec_event.cfm_req.rmt_io_caps = bta_dm_cb.rmt_io_caps;
    sec_event.cfm_req.loc_auth_req = bta_dm_cb.loc_auth_req;
    sec_event.cfm_req.rmt_auth_req = bta_dm_cb.rmt_auth_req;
  } else {
    /* Retrieved saved device class and bd_addr */
    bdcpy(sec_event.pin_req.bd_addr, bta_dm_cb.pin_bd_addr);
    BTA_COPY_DEVICE_CLASS(sec_event.pin_req.dev_class, bta_dm_cb.pin_dev_class);

    if (p_result && p_result->status == BTM_SUCCESS) {
      bytes_to_copy = (p_result->length < (BD_NAME_LEN - 1))
                          ? p_result->length
                          : (BD_NAME_LEN - 1);
      memcpy(sec_event.pin_req.bd_name, p_result->remote_bd_name,
             bytes_to_copy);
      sec_event.pin_req.bd_name[BD_NAME_LEN - 1] = 0;
    } else /* No name found */
      sec_event.pin_req.bd_name[0] = 0;

    event = bta_dm_cb.pin_evt;
    sec_event.key_notif.passkey =
        bta_dm_cb.num_val; /* get PIN code numeric number */
  }

  if (bta_dm_cb.p_sec_cback) bta_dm_cb.p_sec_cback(event, &sec_event);
}

/*******************************************************************************
 *
 * Function         bta_dm_pin_cback
 *
 * Description      Callback requesting pin_key
 *
 * Returns          void
 *
 ******************************************************************************/
static uint8_t bta_dm_pin_cback(BD_ADDR bd_addr, DEV_CLASS dev_class,
                                BD_NAME bd_name, bool min_16_digit) {
  tBTA_DM_SEC sec_event;

  if (!bta_dm_cb.p_sec_cback) return BTM_NOT_AUTHORIZED;

  /* If the device name is not known, save bdaddr and devclass and initiate a
   * name request */
  if (bd_name[0] == 0) {
    bta_dm_cb.pin_evt = BTA_DM_PIN_REQ_EVT;
    bdcpy(bta_dm_cb.pin_bd_addr, bd_addr);
    BTA_COPY_DEVICE_CLASS(bta_dm_cb.pin_dev_class, dev_class);
    if ((BTM_ReadRemoteDeviceName(bd_addr, bta_dm_pinname_cback,
                                  BT_TRANSPORT_BR_EDR)) == BTM_CMD_STARTED)
      return BTM_CMD_STARTED;

    APPL_TRACE_WARNING(
        " bta_dm_pin_cback() -> Failed to start Remote Name Request  ");
  }

  bdcpy(sec_event.pin_req.bd_addr, bd_addr);
  BTA_COPY_DEVICE_CLASS(sec_event.pin_req.dev_class, dev_class);
  strlcpy((char*)sec_event.pin_req.bd_name, (char*)bd_name, BD_NAME_LEN);
  sec_event.pin_req.min_16_digit = min_16_digit;

  bta_dm_cb.p_sec_cback(BTA_DM_PIN_REQ_EVT, &sec_event);
  return BTM_CMD_STARTED;
}

/*******************************************************************************
 *
 * Function         bta_dm_new_link_key_cback
 *
 * Description      Callback from BTM to notify new link key
 *
 * Returns          void
 *
 ******************************************************************************/
static uint8_t bta_dm_new_link_key_cback(BD_ADDR bd_addr,
                                         UNUSED_ATTR DEV_CLASS dev_class,
                                         BD_NAME bd_name, LINK_KEY key,
                                         uint8_t key_type) {
  tBTA_DM_SEC sec_event;
  tBTA_DM_AUTH_CMPL* p_auth_cmpl;
  uint8_t event;

  memset(&sec_event, 0, sizeof(tBTA_DM_SEC));

  /* Not AMP Key type */
  if (key_type != HCI_LKEY_TYPE_AMP_WIFI && key_type != HCI_LKEY_TYPE_AMP_UWB) {
    event = BTA_DM_AUTH_CMPL_EVT;
    p_auth_cmpl = &sec_event.auth_cmpl;

    bdcpy(p_auth_cmpl->bd_addr, bd_addr);

    memcpy(p_auth_cmpl->bd_name, bd_name, (BD_NAME_LEN - 1));
    p_auth_cmpl->bd_name[BD_NAME_LEN - 1] = 0;

    p_auth_cmpl->key_present = true;
    p_auth_cmpl->key_type = key_type;
    p_auth_cmpl->success = true;

    memcpy(p_auth_cmpl->key, key, LINK_KEY_LEN);
    sec_event.auth_cmpl.fail_reason = HCI_SUCCESS;

    // Report the BR link key based on the BR/EDR address and type
    BTM_ReadDevInfo(bd_addr, &sec_event.auth_cmpl.dev_type,
                    &sec_event.auth_cmpl.addr_type);
    if (bta_dm_cb.p_sec_cback) bta_dm_cb.p_sec_cback(event, &sec_event);

    // Setting remove_dev_pending flag to false, where it will avoid deleting
    // the
    // security device record when the ACL connection link goes down in case of
    // reconnection.
    if (bta_dm_cb.device_list.count)
      bta_dm_reset_sec_dev_pending(p_auth_cmpl->bd_addr);
  } else {
    APPL_TRACE_WARNING("%s() Received AMP Key", __func__);
  }

  return BTM_CMD_STARTED;
}

/*******************************************************************************
 *
 * Function         bta_dm_authentication_complete_cback
 *
 * Description      Authentication complete callback from BTM
 *
 * Returns          void
 *
 ******************************************************************************/
static uint8_t bta_dm_authentication_complete_cback(
    BD_ADDR bd_addr, UNUSED_ATTR DEV_CLASS dev_class, BD_NAME bd_name,
    int result) {
  tBTA_DM_SEC sec_event;

  if (result != BTM_SUCCESS) {
    memset(&sec_event, 0, sizeof(tBTA_DM_SEC));
    bdcpy(sec_event.auth_cmpl.bd_addr, bd_addr);

    memcpy(sec_event.auth_cmpl.bd_name, bd_name, (BD_NAME_LEN - 1));
    sec_event.auth_cmpl.bd_name[BD_NAME_LEN - 1] = 0;

    // Report the BR link key based on the BR/EDR address and type
    BTM_ReadDevInfo(bd_addr, &sec_event.auth_cmpl.dev_type,
                    &sec_event.auth_cmpl.addr_type);
    sec_event.auth_cmpl.fail_reason = (uint8_t)result;

    if (bta_dm_cb.p_sec_cback)
      bta_dm_cb.p_sec_cback(BTA_DM_AUTH_CMPL_EVT, &sec_event);

    if (result != HCI_ERR_LMP_RESPONSE_TIMEOUT &&
        result != HCI_ERR_PAGE_TIMEOUT &&
        result != HCI_ERR_CONN_FAILED_ESTABLISHMENT) {
      bta_dm_remove_sec_dev_entry(bd_addr);
    }
  }

  return BTM_SUCCESS;
}

#if (BTM_LOCAL_IO_CAPS != BTM_IO_CAP_NONE)
/*******************************************************************************
 *
 * Function         bta_dm_sp_cback
 *
 * Description      simple pairing callback from BTM
 *
 * Returns          void
 *
 ******************************************************************************/
static uint8_t bta_dm_sp_cback(tBTM_SP_EVT event, tBTM_SP_EVT_DATA* p_data) {
  tBTM_STATUS status = BTM_CMD_STARTED;
  tBTA_DM_SEC sec_event;
  tBTA_DM_SEC_EVT pin_evt = BTA_DM_SP_KEY_NOTIF_EVT;

  APPL_TRACE_EVENT("bta_dm_sp_cback: %d", event);
  if (!bta_dm_cb.p_sec_cback) return BTM_NOT_AUTHORIZED;

  /* TODO_SP */
  switch (event) {
    case BTM_SP_IO_REQ_EVT:
      /* translate auth_req */
      bta_dm_co_io_req(p_data->io_req.bd_addr, &p_data->io_req.io_cap,
                       &p_data->io_req.oob_data, &p_data->io_req.auth_req,
                       p_data->io_req.is_orig);
      APPL_TRACE_EVENT("io mitm: %d oob_data:%d", p_data->io_req.auth_req,
                       p_data->io_req.oob_data);
      break;
    case BTM_SP_IO_RSP_EVT:
      bta_dm_co_io_rsp(p_data->io_rsp.bd_addr, p_data->io_rsp.io_cap,
                       p_data->io_rsp.oob_data, p_data->io_rsp.auth_req);
      break;

    case BTM_SP_CFM_REQ_EVT:
      pin_evt = BTA_DM_SP_CFM_REQ_EVT;
      bta_dm_cb.just_works = sec_event.cfm_req.just_works =
          p_data->cfm_req.just_works;
      sec_event.cfm_req.loc_auth_req = p_data->cfm_req.loc_auth_req;
      sec_event.cfm_req.rmt_auth_req = p_data->cfm_req.rmt_auth_req;
      sec_event.cfm_req.loc_io_caps = p_data->cfm_req.loc_io_caps;
      sec_event.cfm_req.rmt_io_caps = p_data->cfm_req.rmt_io_caps;

    /* continue to next case */
    /* Passkey entry mode, mobile device with output capability is very
        unlikely to receive key request, so skip this event */
    /*case BTM_SP_KEY_REQ_EVT: */
    case BTM_SP_KEY_NOTIF_EVT:
      bta_dm_cb.num_val = sec_event.key_notif.passkey =
          p_data->key_notif.passkey;

      if (BTM_SP_CFM_REQ_EVT == event) {
        /* Due to the switch case falling through below to BTM_SP_KEY_NOTIF_EVT,
           call remote name request using values from cfm_req */
        if (p_data->cfm_req.bd_name[0] == 0) {
          bta_dm_cb.pin_evt = pin_evt;
          bdcpy(bta_dm_cb.pin_bd_addr, p_data->cfm_req.bd_addr);
          bta_dm_cb.rmt_io_caps = sec_event.cfm_req.rmt_io_caps;
          bta_dm_cb.loc_io_caps = sec_event.cfm_req.loc_io_caps;
          bta_dm_cb.rmt_auth_req = sec_event.cfm_req.rmt_auth_req;
          bta_dm_cb.loc_auth_req = sec_event.cfm_req.loc_auth_req;
          BTA_COPY_DEVICE_CLASS(bta_dm_cb.pin_dev_class,
                                p_data->cfm_req.dev_class);
          if ((BTM_ReadRemoteDeviceName(
                  p_data->cfm_req.bd_addr, bta_dm_pinname_cback,
                  BT_TRANSPORT_BR_EDR)) == BTM_CMD_STARTED)
            return BTM_CMD_STARTED;
          APPL_TRACE_WARNING(
              " bta_dm_sp_cback() -> Failed to start Remote Name Request  ");
        } else {
          /* Due to the switch case falling through below to
             BTM_SP_KEY_NOTIF_EVT,
             copy these values into key_notif from cfm_req */
          bdcpy(sec_event.key_notif.bd_addr, p_data->cfm_req.bd_addr);
          BTA_COPY_DEVICE_CLASS(sec_event.key_notif.dev_class,
                                p_data->cfm_req.dev_class);
          strlcpy((char*)sec_event.key_notif.bd_name,
                  (char*)p_data->cfm_req.bd_name, BD_NAME_LEN);
        }
      }

      if (BTM_SP_KEY_NOTIF_EVT == event) {
        /* If the device name is not known, save bdaddr and devclass
           and initiate a name request with values from key_notif */
        if (p_data->key_notif.bd_name[0] == 0) {
          bta_dm_cb.pin_evt = pin_evt;
          bdcpy(bta_dm_cb.pin_bd_addr, p_data->key_notif.bd_addr);
          BTA_COPY_DEVICE_CLASS(bta_dm_cb.pin_dev_class,
                                p_data->key_notif.dev_class);
          if ((BTM_ReadRemoteDeviceName(
                  p_data->key_notif.bd_addr, bta_dm_pinname_cback,
                  BT_TRANSPORT_BR_EDR)) == BTM_CMD_STARTED)
            return BTM_CMD_STARTED;
          APPL_TRACE_WARNING(
              " bta_dm_sp_cback() -> Failed to start Remote Name Request  ");
        } else {
          bdcpy(sec_event.key_notif.bd_addr, p_data->key_notif.bd_addr);
          BTA_COPY_DEVICE_CLASS(sec_event.key_notif.dev_class,
                                p_data->key_notif.dev_class);
          strlcpy((char*)sec_event.key_notif.bd_name,
                  (char*)p_data->key_notif.bd_name, BD_NAME_LEN);
          sec_event.key_notif.bd_name[BD_NAME_LEN - 1] = 0;
        }
      }

      bta_dm_cb.p_sec_cback(pin_evt, &sec_event);

      break;

    case BTM_SP_LOC_OOB_EVT:
      bta_dm_co_loc_oob((bool)(p_data->loc_oob.status == BTM_SUCCESS),
                        p_data->loc_oob.c, p_data->loc_oob.r);
      break;

    case BTM_SP_RMT_OOB_EVT:
      /* If the device name is not known, save bdaddr and devclass and initiate
       * a name request */
      if (p_data->rmt_oob.bd_name[0] == 0) {
        bta_dm_cb.pin_evt = BTA_DM_SP_RMT_OOB_EVT;
        bdcpy(bta_dm_cb.pin_bd_addr, p_data->rmt_oob.bd_addr);
        BTA_COPY_DEVICE_CLASS(bta_dm_cb.pin_dev_class,
                              p_data->rmt_oob.dev_class);
        if ((BTM_ReadRemoteDeviceName(p_data->rmt_oob.bd_addr,
                                      bta_dm_pinname_cback,
                                      BT_TRANSPORT_BR_EDR)) == BTM_CMD_STARTED)
          return BTM_CMD_STARTED;
        APPL_TRACE_WARNING(
            " bta_dm_sp_cback() -> Failed to start Remote Name Request  ");
      }

      bdcpy(sec_event.rmt_oob.bd_addr, p_data->rmt_oob.bd_addr);
      BTA_COPY_DEVICE_CLASS(sec_event.rmt_oob.dev_class,
                            p_data->rmt_oob.dev_class);
      strlcpy((char*)sec_event.rmt_oob.bd_name, (char*)p_data->rmt_oob.bd_name,
              BD_NAME_LEN);

      bta_dm_cb.p_sec_cback(BTA_DM_SP_RMT_OOB_EVT, &sec_event);

      bta_dm_co_rmt_oob(p_data->rmt_oob.bd_addr);
      break;

    case BTM_SP_COMPLT_EVT:
      /* do not report this event - handled by link_key_callback or
       * auth_complete_callback */
      break;

    case BTM_SP_KEYPRESS_EVT:
      memcpy(&sec_event.key_press, &p_data->key_press,
             sizeof(tBTM_SP_KEYPRESS));
      bta_dm_cb.p_sec_cback(BTA_DM_SP_KEYPRESS_EVT, &sec_event);
      break;

    case BTM_SP_UPGRADE_EVT:
      bta_dm_co_lk_upgrade(p_data->upgrade.bd_addr, &p_data->upgrade.upgrade);
      break;

    default:
      status = BTM_NOT_AUTHORIZED;
      break;
  }
  APPL_TRACE_EVENT("dm status: %d", status);
  return status;
}
#endif

/*******************************************************************************
 *
 * Function         bta_dm_local_name_cback
 *
 * Description      Callback from btm after local name is read
 *
 *
 * Returns          void
 *
 ******************************************************************************/
static void bta_dm_local_name_cback(UNUSED_ATTR uint8_t* p_name) {
  tBTA_DM_SEC sec_event;

  sec_event.enable.status = BTA_SUCCESS;

  if (bta_dm_cb.p_sec_cback)
    bta_dm_cb.p_sec_cback(BTA_DM_ENABLE_EVT, &sec_event);
}

/*******************************************************************************
 *
 * Function         bta_dm_bl_change_cback
 *
 * Description      Callback from btm when acl connection goes up or down
 *
 *
 * Returns          void
 *
 ******************************************************************************/
static void bta_dm_bl_change_cback(tBTM_BL_EVENT_DATA* p_data) {
  tBTA_DM_ACL_CHANGE* p_msg =
      (tBTA_DM_ACL_CHANGE*)osi_malloc(sizeof(tBTA_DM_ACL_CHANGE));

  p_msg->event = p_data->event;
  p_msg->is_new = false;

  switch (p_msg->event) {
    case BTM_BL_CONN_EVT:
      p_msg->is_new = true;
      bdcpy(p_msg->bd_addr, p_data->conn.p_bda);
      p_msg->transport = p_data->conn.transport;
      p_msg->handle = p_data->conn.handle;
      break;
    case BTM_BL_DISCN_EVT:
      bdcpy(p_msg->bd_addr, p_data->discn.p_bda);
      p_msg->transport = p_data->discn.transport;
      p_msg->handle = p_data->discn.handle;
      break;
    case BTM_BL_UPDATE_EVT:
      p_msg->busy_level = p_data->update.busy_level;
      p_msg->busy_level_flags = p_data->update.busy_level_flags;
      break;
    case BTM_BL_ROLE_CHG_EVT:
      p_msg->new_role = p_data->role_chg.new_role;
      p_msg->hci_status = p_data->role_chg.hci_status;
      bdcpy(p_msg->bd_addr, p_data->role_chg.p_bda);
      break;
    case BTM_BL_COLLISION_EVT:
      bdcpy(p_msg->bd_addr, p_data->conn.p_bda);
      break;
  }

  p_msg->hdr.event = BTA_DM_ACL_CHANGE_EVT;
  bta_sys_sendmsg(p_msg);
}

/*******************************************************************************
 *
 * Function         bta_dm_rs_cback
 *
 * Description      Receives the role switch complete event
 *
 * Returns
 *
 ******************************************************************************/
static void bta_dm_rs_cback(UNUSED_ATTR tBTM_ROLE_SWITCH_CMPL* p1) {
  APPL_TRACE_WARNING("bta_dm_rs_cback:%d", bta_dm_cb.rs_event);
  if (bta_dm_cb.rs_event == BTA_DM_API_SEARCH_EVT) {
    bta_dm_cb.search_msg.rs_res =
        BTA_DM_RS_OK; /* do not care about the result for now */
    bta_dm_cb.rs_event = 0;
    bta_dm_search_start((tBTA_DM_MSG*)&bta_dm_cb.search_msg);
  }
}

/*******************************************************************************
 *
 * Function         bta_dm_check_av
 *
 * Description      This function checks if AV is active
 *                  if yes, make sure the AV link is master
 *
 * Returns          bool - true, if switch is in progress
 *
 ******************************************************************************/
static bool bta_dm_check_av(uint16_t event) {
  bool avoid_roleswitch = false;
  bool switching = false;
  uint8_t i;
  tBTA_DM_PEER_DEVICE* p_dev;

#if (BTA_DM_AVOID_A2DP_ROLESWITCH_ON_INQUIRY == TRUE)

  /* avoid role switch upon inquiry if a2dp is actively streaming as it
     introduces an audioglitch due to FW scheduling delays (unavoidable) */
  if (event == BTA_DM_API_SEARCH_EVT) {
    avoid_roleswitch = true;
  }
#endif

  APPL_TRACE_WARNING("bta_dm_check_av:%d", bta_dm_cb.cur_av_count);
  if (bta_dm_cb.cur_av_count) {
    for (i = 0; i < bta_dm_cb.device_list.count; i++) {
      p_dev = &bta_dm_cb.device_list.peer_device[i];
      APPL_TRACE_WARNING("[%d]: state:%d, info:x%x, avoid_rs %d", i,
                         p_dev->conn_state, p_dev->info, avoid_roleswitch);
      if ((p_dev->conn_state == BTA_DM_CONNECTED) &&
          (p_dev->info & BTA_DM_DI_AV_ACTIVE) && (avoid_roleswitch == false)) {
        /* make master and take away the role switch policy */
        if (BTM_CMD_STARTED == BTM_SwitchRole(p_dev->peer_bdaddr,
                                              HCI_ROLE_MASTER,
                                              (tBTM_CMPL_CB*)bta_dm_rs_cback)) {
          /* the role switch command is actually sent */
          bta_dm_cb.rs_event = event;
          switching = true;
        }
        /* else either already master or can not switch for some reasons */
        bta_dm_policy_cback(BTA_SYS_PLCY_CLR, 0, HCI_ENABLE_MASTER_SLAVE_SWITCH,
                            p_dev->peer_bdaddr);
        break;
      }
    }
  }
  return switching;
}

/*******************************************************************************
 *
 * Function         bta_dm_acl_change
 *
 * Description      Process BTA_DM_ACL_CHANGE_EVT
 *
 *
 * Returns          void
 *
 ******************************************************************************/
void bta_dm_acl_change(tBTA_DM_MSG* p_data) {
  uint8_t i;
  uint8_t* p;
  tBTA_DM_SEC conn;
  bool is_new = p_data->acl_change.is_new;
  BD_ADDR_PTR p_bda = p_data->acl_change.bd_addr;
  bool need_policy_change = false;
  bool issue_unpair_cb = false;

  tBTA_DM_PEER_DEVICE* p_dev;
  memset(&conn, 0, sizeof(tBTA_DM_SEC));

  switch (p_data->acl_change.event) {
    case BTM_BL_UPDATE_EVT: /* busy level update */
      if (bta_dm_cb.p_sec_cback) {
        conn.busy_level.level = p_data->acl_change.busy_level;
        conn.busy_level.level_flags = p_data->acl_change.busy_level_flags;
        bta_dm_cb.p_sec_cback(BTA_DM_BUSY_LEVEL_EVT, &conn);
      }
      return;

    case BTM_BL_ROLE_CHG_EVT: /* role change event */
      p_dev = bta_dm_find_peer_device(p_bda);
      if (p_dev) {
        APPL_TRACE_DEBUG(
            "bta_dm_acl_change role chg info:x%x new_role:%d dev count:%d",
            p_dev->info, p_data->acl_change.new_role,
            bta_dm_cb.device_list.count);
        if (p_dev->info & BTA_DM_DI_AV_ACTIVE) {
          /* there's AV activity on this link */
          if (p_data->acl_change.new_role == HCI_ROLE_SLAVE &&
              bta_dm_cb.device_list.count > 1 &&
              p_data->acl_change.hci_status == HCI_SUCCESS) {
            /* more than one connections and the AV connection is role switched
             * to slave
             * switch it back to master and remove the switch policy */
            BTM_SwitchRole(p_bda, BTM_ROLE_MASTER, NULL);
            need_policy_change = true;
          } else if (p_bta_dm_cfg->avoid_scatter &&
                     (p_data->acl_change.new_role == HCI_ROLE_MASTER)) {
            /* if the link updated to be master include AV activities, remove
             * the switch policy */
            need_policy_change = true;
          }

          if (need_policy_change) {
            bta_dm_policy_cback(BTA_SYS_PLCY_CLR, 0,
                                HCI_ENABLE_MASTER_SLAVE_SWITCH,
                                p_dev->peer_bdaddr);
          }
        } else {
          /* there's AV no activity on this link and role switch happened
           * check if AV is active
           * if so, make sure the AV link is master */
          bta_dm_check_av(0);
        }
        bta_sys_notify_role_chg(p_data->acl_change.bd_addr,
                                p_data->acl_change.new_role,
                                p_data->acl_change.hci_status);
        bdcpy(conn.role_chg.bd_addr, p_bda);
        conn.role_chg.new_role = (uint8_t)p_data->acl_change.new_role;
        if (bta_dm_cb.p_sec_cback)
          bta_dm_cb.p_sec_cback(BTA_DM_ROLE_CHG_EVT, (tBTA_DM_SEC*)&conn);
      }
      return;
  }

  /* Collision report from Stack: Notify profiles */
  if (p_data->acl_change.event == BTM_BL_COLLISION_EVT) {
    bta_sys_notify_collision(p_bda);
    return;
  }

  if (is_new) {
    for (i = 0; i < bta_dm_cb.device_list.count; i++) {
      if (!bdcmp(bta_dm_cb.device_list.peer_device[i].peer_bdaddr, p_bda) &&
          bta_dm_cb.device_list.peer_device[i].conn_handle ==
              p_data->acl_change.handle)
        break;
    }

    if (i == bta_dm_cb.device_list.count) {
      if (bta_dm_cb.device_list.count < BTA_DM_NUM_PEER_DEVICE) {
        /* new acl connection,reset new peer device */
        memset(&bta_dm_cb.device_list.peer_device[i], 0, sizeof(bta_dm_cb.device_list.peer_device[i]));
        bdcpy(bta_dm_cb.device_list.peer_device[bta_dm_cb.device_list.count]
                  .peer_bdaddr,
              p_bda);
        bta_dm_cb.device_list.peer_device[bta_dm_cb.device_list.count]
            .link_policy = bta_dm_cb.cur_policy;
        bta_dm_cb.device_list.count++;
        APPL_TRACE_ERROR("%s new acl connetion:count = %d", __func__, bta_dm_cb.device_list.count);
        bta_dm_cb.device_list.peer_device[i].conn_handle =
            p_data->acl_change.handle;
        if (p_data->acl_change.transport == BT_TRANSPORT_LE)
          bta_dm_cb.device_list.le_count++;
      } else {
        APPL_TRACE_ERROR("%s max active connection reached, no resources",
                         __func__);
        return;
      }
    }

    bta_dm_cb.device_list.peer_device[i].conn_state = BTA_DM_CONNECTED;
    bta_dm_cb.device_list.peer_device[i].pref_role = BTA_ANY_ROLE;
    bdcpy(conn.link_up.bd_addr, p_bda);
    bta_dm_cb.device_list.peer_device[i].info = BTA_DM_DI_NONE;
    conn.link_up.link_type = p_data->acl_change.transport;
    bta_dm_cb.device_list.peer_device[i].transport =
        p_data->acl_change.transport;

    if (((NULL != (p = BTM_ReadLocalFeatures())) &&
         HCI_SNIFF_SUB_RATE_SUPPORTED(p)) &&
        ((NULL != (p = BTM_ReadRemoteFeatures(p_bda))) &&
         HCI_SNIFF_SUB_RATE_SUPPORTED(p))) {
      /* both local and remote devices support SSR */
      bta_dm_cb.device_list.peer_device[i].info = BTA_DM_DI_USE_SSR;
    }
    APPL_TRACE_WARNING("%s info: 0x%x", __func__,
                       bta_dm_cb.device_list.peer_device[i].info);

    if (bta_dm_cb.p_sec_cback)
      bta_dm_cb.p_sec_cback(BTA_DM_LINK_UP_EVT, (tBTA_DM_SEC*)&conn);
  } else {
    for (i = 0; i < bta_dm_cb.device_list.count; i++) {
      if (bdcmp(bta_dm_cb.device_list.peer_device[i].peer_bdaddr, p_bda) ||
          bta_dm_cb.device_list.peer_device[i].transport !=
              p_data->acl_change.transport)
        continue;

      if (bta_dm_cb.device_list.peer_device[i].conn_state == BTA_DM_UNPAIRING) {
        if (BTM_SecDeleteDevice(
                bta_dm_cb.device_list.peer_device[i].peer_bdaddr))
          issue_unpair_cb = true;

        APPL_TRACE_DEBUG("%s: Unpairing: issue unpair CB = %d ", __func__,
                         issue_unpair_cb);
      }

      conn.link_down.is_removed =
          bta_dm_cb.device_list.peer_device[i].remove_dev_pending;

<<<<<<< HEAD
      for (; i < (bta_dm_cb.device_list.count -1); i++) {
=======
      // Iterate to the one before the last when shrinking the list,
      // otherwise we memcpy garbage data into the record.
      // Then clear out the last item in the list since we are shrinking.
      for (; i < bta_dm_cb.device_list.count - 1; i++) {
>>>>>>> 421d5d92
        memcpy(&bta_dm_cb.device_list.peer_device[i],
               &bta_dm_cb.device_list.peer_device[i + 1],
               sizeof(bta_dm_cb.device_list.peer_device[i]));
      }
<<<<<<< HEAD
      memset(&bta_dm_cb.device_list.peer_device[i], 0, sizeof(bta_dm_cb.device_list.peer_device[i]));
=======
      if (bta_dm_cb.device_list.count > 0) {
        int clear_index = bta_dm_cb.device_list.count - 1;
        memset(&bta_dm_cb.device_list.peer_device[clear_index], 0,
               sizeof(bta_dm_cb.device_list.peer_device[clear_index]));
      }
>>>>>>> 421d5d92
      break;
    }
    if (bta_dm_cb.device_list.count) bta_dm_cb.device_list.count--;
    if ((p_data->acl_change.transport == BT_TRANSPORT_LE) &&
        (bta_dm_cb.device_list.le_count))
      bta_dm_cb.device_list.le_count--;
    conn.link_down.link_type = p_data->acl_change.transport;

    if (bta_dm_search_cb.wait_disc &&
        !bdcmp(bta_dm_search_cb.peer_bdaddr, p_bda)) {
      bta_dm_search_cb.wait_disc = false;

      if (bta_dm_search_cb.sdp_results) {
        APPL_TRACE_EVENT(" timer stopped  ");
        alarm_cancel(bta_dm_search_cb.search_timer);
        bta_dm_discover_next_device();
      }
    }

    if (bta_dm_cb.disabling) {
      if (!BTM_GetNumAclLinks()) {
        /*
         * Start a timer to make sure that the profiles
         * get the disconnect event.
         */
        alarm_set_on_queue(
            bta_dm_cb.disable_timer, BTA_DM_DISABLE_CONN_DOWN_TIMER_MS,
            bta_dm_disable_conn_down_timer_cback, NULL, btu_bta_alarm_queue);
      }
    }
    if (conn.link_down.is_removed) {
      BTM_SecDeleteDevice(p_bda);
      /* need to remove all pending background connection */
      BTA_GATTC_CancelOpen(0, p_bda, false);
      /* remove all cached GATT information */
      BTA_GATTC_Refresh(p_bda);
    }

    bdcpy(conn.link_down.bd_addr, p_bda);
    conn.link_down.status = (uint8_t)btm_get_acl_disc_reason_code();
    if (bta_dm_cb.p_sec_cback) {
      bta_dm_cb.p_sec_cback(BTA_DM_LINK_DOWN_EVT, &conn);
      if (issue_unpair_cb)
        bta_dm_cb.p_sec_cback(BTA_DM_DEV_UNPAIRED_EVT, &conn);
    }
  }

  bta_dm_adjust_roles(true);
}

/*******************************************************************************
 *
 * Function         bta_dm_disable_conn_down_timer_cback
 *
 * Description      Sends disable event to application
 *
 *
 * Returns          void
 *
 ******************************************************************************/
static void bta_dm_disable_conn_down_timer_cback(UNUSED_ATTR void* data) {
  tBTA_SYS_HW_MSG* sys_enable_event =
      (tBTA_SYS_HW_MSG*)osi_malloc(sizeof(tBTA_SYS_HW_MSG));

  /* disable the power managment module */
  bta_dm_disable_pm();

  /* register our callback to SYS HW manager */
  bta_sys_hw_register(BTA_SYS_HW_BLUETOOTH, bta_dm_sys_hw_cback);

  /* send a message to BTA SYS */
  sys_enable_event->hdr.event = BTA_SYS_API_DISABLE_EVT;
  sys_enable_event->hw_module = BTA_SYS_HW_BLUETOOTH;
  bta_sys_sendmsg(sys_enable_event);

  bta_dm_cb.disabling = false;
}

/*******************************************************************************
 *
 * Function         bta_dm_rm_cback
 *
 * Description      Role management callback from sys
 *
 *
 * Returns          void
 *
 ******************************************************************************/
static void bta_dm_rm_cback(tBTA_SYS_CONN_STATUS status, uint8_t id,
                            uint8_t app_id, BD_ADDR peer_addr) {
  uint8_t j;
  tBTA_PREF_ROLES role;
  tBTA_DM_PEER_DEVICE* p_dev;

  p_dev = bta_dm_find_peer_device(peer_addr);
  if (status == BTA_SYS_CONN_OPEN) {
    if (p_dev) {
      /* Do not set to connected if we are in the middle of unpairing. When AV
       * stream is
       * started it fakes out a SYS_CONN_OPEN to potentially trigger a role
       * switch command.
       * But this should not be done if we are in the middle of unpairing.
       */
      if (p_dev->conn_state != BTA_DM_UNPAIRING)
        p_dev->conn_state = BTA_DM_CONNECTED;

      for (j = 1; j <= p_bta_dm_rm_cfg[0].app_id; j++) {
        if (((p_bta_dm_rm_cfg[j].app_id == app_id) ||
             (p_bta_dm_rm_cfg[j].app_id == BTA_ALL_APP_ID)) &&
            (p_bta_dm_rm_cfg[j].id == id)) {
          role = p_bta_dm_rm_cfg[j].cfg;

          if (role > p_dev->pref_role) p_dev->pref_role = role;
          break;
        }
      }
    }
  }

  if ((BTA_ID_AV == id) || (BTA_ID_AVK == id)) {
    if (status == BTA_SYS_CONN_BUSY) {
      if (p_dev) p_dev->info |= BTA_DM_DI_AV_ACTIVE;
      /* AV calls bta_sys_conn_open with the A2DP stream count as app_id */
      if (BTA_ID_AV == id) bta_dm_cb.cur_av_count = bta_dm_get_av_count();
    } else if (status == BTA_SYS_CONN_IDLE) {
      if (p_dev) p_dev->info &= ~BTA_DM_DI_AV_ACTIVE;

      /* get cur_av_count from connected services */
      if (BTA_ID_AV == id) bta_dm_cb.cur_av_count = bta_dm_get_av_count();
    }
    APPL_TRACE_WARNING("bta_dm_rm_cback:%d, status:%d", bta_dm_cb.cur_av_count,
                       status);
  }

  /* Don't adjust roles for each busy/idle state transition to avoid
     excessive switch requests when individual profile busy/idle status
     changes */
  if ((status != BTA_SYS_CONN_BUSY) && (status != BTA_SYS_CONN_IDLE))
    bta_dm_adjust_roles(false);
}

/*******************************************************************************
 *
 * Function         bta_dm_delay_role_switch_cback
 *
 * Description      Callback from btm to delay a role switch
 *
 * Returns          void
 *
 ******************************************************************************/
static void bta_dm_delay_role_switch_cback(UNUSED_ATTR void* data) {
  APPL_TRACE_EVENT("%s: initiating Delayed RS", __func__);
  bta_dm_adjust_roles(false);
}

/*******************************************************************************
 *
 * Function         bta_dm_reset_sec_dev_pending
 *
 * Description      Setting the remove device pending status to false from
 *                  security device DB, when the link key notification
 *                  event comes.
 *
 * Returns          void
 *
 ******************************************************************************/
static void bta_dm_reset_sec_dev_pending(BD_ADDR remote_bd_addr) {
  for (size_t i = 0; i < bta_dm_cb.device_list.count; i++) {
    if (bdcmp(bta_dm_cb.device_list.peer_device[i].peer_bdaddr,
              remote_bd_addr) == 0) {
      bta_dm_cb.device_list.peer_device[i].remove_dev_pending = false;
      return;
    }
  }
}

/*******************************************************************************
 *
 * Function         bta_dm_remove_sec_dev_entry
 *
 * Description      Removes device entry from Security device DB if ACL
 connection with
 *                  remtoe device does not exist, else schedule for dev entry
 removal upon
                     ACL close
 *
 * Returns          void
 *
 ******************************************************************************/
static void bta_dm_remove_sec_dev_entry(BD_ADDR remote_bd_addr) {
  if (BTM_IsAclConnectionUp(remote_bd_addr, BT_TRANSPORT_LE) ||
      BTM_IsAclConnectionUp(remote_bd_addr, BT_TRANSPORT_BR_EDR)) {
    APPL_TRACE_DEBUG(
        "%s ACL is not down. Schedule for  Dev Removal when ACL closes",
        __func__);
    BTM_SecClearSecurityFlags(remote_bd_addr);
    for (int i = 0; i < bta_dm_cb.device_list.count; i++) {
      if (!bdcmp(bta_dm_cb.device_list.peer_device[i].peer_bdaddr,
                 remote_bd_addr)) {
        bta_dm_cb.device_list.peer_device[i].remove_dev_pending = TRUE;
        break;
      }
    }
  } else {
    BTM_SecDeleteDevice(remote_bd_addr);
    /* need to remove all pending background connection */
    BTA_GATTC_CancelOpen(0, remote_bd_addr, false);
    /* remove all cached GATT information */
    BTA_GATTC_Refresh(remote_bd_addr);
  }
}

/*******************************************************************************
 *
 * Function         bta_dm_adjust_roles
 *
 * Description      Adjust roles
 *
 *
 * Returns          void
 *
 ******************************************************************************/
static void bta_dm_adjust_roles(bool delay_role_switch) {
  uint8_t i;
  bool set_master_role = false;
  uint8_t br_count =
      bta_dm_cb.device_list.count - bta_dm_cb.device_list.le_count;
  if (br_count) {
    /* the configuration is no scatternet
     * or AV connection exists and there are more than one ACL link */
    if ((p_bta_dm_rm_cfg[0].cfg == BTA_DM_NO_SCATTERNET) ||
        (bta_dm_cb.cur_av_count && br_count > 1)) {
      L2CA_SetDesireRole(HCI_ROLE_MASTER);
      set_master_role = true;
    }

    for (i = 0; i < bta_dm_cb.device_list.count; i++) {
      if (bta_dm_cb.device_list.peer_device[i].conn_state == BTA_DM_CONNECTED &&
          bta_dm_cb.device_list.peer_device[i].transport ==
              BT_TRANSPORT_BR_EDR) {
        if (!set_master_role &&
            (bta_dm_cb.device_list.peer_device[i].pref_role != BTA_ANY_ROLE) &&
            (p_bta_dm_rm_cfg[0].cfg == BTA_DM_PARTIAL_SCATTERNET)) {
          L2CA_SetDesireRole(HCI_ROLE_MASTER);
          set_master_role = true;
        }

        if ((bta_dm_cb.device_list.peer_device[i].pref_role ==
             BTA_MASTER_ROLE_ONLY) ||
            (br_count > 1)) {
          /* Initiating immediate role switch with certain remote devices
            has caused issues due to role  switch colliding with link encryption
            setup and
            causing encryption (and in turn the link) to fail .  These device .
            Firmware
            versions are stored in a blacklist and role switch with these
            devices are
            delayed to avoid the collision with link encryption setup */

          if (bta_dm_cb.device_list.peer_device[i].pref_role !=
                  BTA_SLAVE_ROLE_ONLY &&
              delay_role_switch == false) {
            BTM_SwitchRole(bta_dm_cb.device_list.peer_device[i].peer_bdaddr,
                           HCI_ROLE_MASTER, NULL);
          } else {
            alarm_set_on_queue(
                bta_dm_cb.switch_delay_timer, BTA_DM_SWITCH_DELAY_TIMER_MS,
                bta_dm_delay_role_switch_cback, NULL, btu_bta_alarm_queue);
          }
        }
      }
    }

    if (!set_master_role) {
      L2CA_SetDesireRole(L2CAP_DESIRED_LINK_ROLE);
    }

  } else {
    L2CA_SetDesireRole(L2CAP_DESIRED_LINK_ROLE);
  }
}

/*******************************************************************************
 *
 * Function         bta_dm_get_remname
 *
 * Description      Returns a pointer to the remote name stored in the DM
 *                  control block if it exists, or from the BTM memory.
 *
 * Returns          char * - Pointer to the remote device name
 ******************************************************************************/
static char* bta_dm_get_remname(void) {
  char* p_name = (char*)bta_dm_search_cb.peer_name;
  char* p_temp;

  /* If the name isn't already stored, try retrieving from BTM */
  if (*p_name == '\0') {
    p_temp = BTM_SecReadDevName(bta_dm_search_cb.peer_bdaddr);
    if (p_temp != NULL) p_name = p_temp;
  }

  return p_name;
}

/*******************************************************************************
 *
 * Function         bta_dm_bond_cancel_complete_cback
 *
 * Description      Authentication complete callback from BTM
 *
 * Returns          void
 *
 ******************************************************************************/
static void bta_dm_bond_cancel_complete_cback(tBTM_STATUS result) {
  tBTA_DM_SEC sec_event;

  if (result == BTM_SUCCESS)
    sec_event.bond_cancel_cmpl.result = BTA_SUCCESS;
  else
    sec_event.bond_cancel_cmpl.result = BTA_FAILURE;

  if (bta_dm_cb.p_sec_cback) {
    bta_dm_cb.p_sec_cback(BTA_DM_BOND_CANCEL_CMPL_EVT, &sec_event);
  }
}

/*******************************************************************************
 *
 * Function         find_utf8_char_boundary
 *
 * Description      This function checks a UTF8 string |utf8str| starting at
 *                  |offset|, moving backwards and returns the offset of the
 *                  next valid UTF8 character boundary found.
 *
 * Returns          Offset of UTF8 character boundary
 *
 ******************************************************************************/
static size_t find_utf8_char_boundary(const char* utf8str, size_t offset) {
  CHECK(utf8str);
  CHECK(offset > 0);

  while (--offset) {
    uint8_t ch = (uint8_t)utf8str[offset];
    if ((ch & 0x80) == 0x00)  // ASCII
      return offset + 1;
    if ((ch & 0xC0) == 0xC0)  // Multi-byte sequence start
      return offset;
  }

  return 0;
}

/*******************************************************************************
 *
 * Function         bta_dm_set_eir
 *
 * Description      This function creates EIR tagged data and writes it to
 *                  controller.
 *
 * Returns          None
 *
 ******************************************************************************/
static void bta_dm_set_eir(char* local_name) {
  uint8_t* p;
  uint8_t* p_length;
#if (BTA_EIR_CANNED_UUID_LIST != TRUE)
  uint8_t* p_type;
  uint8_t max_num_uuid;
#if (BTA_EIR_SERVER_NUM_CUSTOM_UUID > 0)
  uint8_t custom_uuid_idx;
#endif  // BTA_EIR_SERVER_NUM_CUSTOM_UUID
#endif  // BTA_EIR_CANNED_UUID_LIST
#if (BTM_EIR_DEFAULT_FEC_REQUIRED == FALSE)
  uint8_t free_eir_length = HCI_EXT_INQ_RESPONSE_LEN;
#else  // BTM_EIR_DEFAULT_FEC_REQUIRED
  uint8_t free_eir_length = HCI_DM5_PACKET_SIZE;
#endif  // BTM_EIR_DEFAULT_FEC_REQUIRED
  uint8_t num_uuid;
  uint8_t data_type;
  uint8_t local_name_len;

  /* wait until complete to disable */
  if (alarm_is_scheduled(bta_dm_cb.disable_timer)) return;

#if (BTA_EIR_CANNED_UUID_LIST != TRUE)
  /* if local name is not provided, get it from controller */
  if (local_name == NULL) {
    if (BTM_ReadLocalDeviceName(&local_name) != BTM_SUCCESS) {
      APPL_TRACE_ERROR("Fail to read local device name for EIR");
    }
  }
#endif  // BTA_EIR_CANNED_UUID_LIST

  /* Allocate a buffer to hold HCI command */
  BT_HDR* p_buf = (BT_HDR*)osi_malloc(BTM_CMD_BUF_SIZE);
  p = (uint8_t*)p_buf + BTM_HCI_EIR_OFFSET;

  memset(p, 0x00, HCI_EXT_INQ_RESPONSE_LEN);

  APPL_TRACE_DEBUG("BTA is generating EIR");

  if (local_name)
    local_name_len = strlen(local_name);
  else
    local_name_len = 0;

  data_type = BTM_EIR_COMPLETE_LOCAL_NAME_TYPE;
  /* if local name is longer than minimum length of shortened name */
  /* check whether it needs to be shortened or not */
  if (local_name_len > p_bta_dm_eir_cfg->bta_dm_eir_min_name_len) {
/* get number of UUID 16-bit list */
#if (BTA_EIR_CANNED_UUID_LIST == TRUE)
    num_uuid = p_bta_dm_eir_cfg->bta_dm_eir_uuid16_len / LEN_UUID_16;
#else   // BTA_EIR_CANNED_UUID_LIST
    max_num_uuid = (free_eir_length - 2) / LEN_UUID_16;
    data_type = BTM_GetEirSupportedServices(bta_dm_cb.eir_uuid, &p,
                                            max_num_uuid, &num_uuid);
    p = (uint8_t*)p_buf + BTM_HCI_EIR_OFFSET; /* reset p */
#endif  // BTA_EIR_CANNED_UUID_LIST

    /* if UUID doesn't fit remaing space, shorten local name */
    if (local_name_len > (free_eir_length - 4 - num_uuid * LEN_UUID_16)) {
      local_name_len = find_utf8_char_boundary(
          local_name, p_bta_dm_eir_cfg->bta_dm_eir_min_name_len);
      APPL_TRACE_WARNING("%s local name is shortened (%d)", __func__,
                         local_name_len);
      data_type = BTM_EIR_SHORTENED_LOCAL_NAME_TYPE;
    } else {
      data_type = BTM_EIR_COMPLETE_LOCAL_NAME_TYPE;
    }
  }

  UINT8_TO_STREAM(p, local_name_len + 1);
  UINT8_TO_STREAM(p, data_type);

  if (local_name != NULL) {
    memcpy(p, local_name, local_name_len);
    p += local_name_len;
  }
  free_eir_length -= local_name_len + 2;

#if (BTA_EIR_CANNED_UUID_LIST == TRUE)
  /* if UUID list is provided as static data in configuration */
  if ((p_bta_dm_eir_cfg->bta_dm_eir_uuid16_len > 0) &&
      (p_bta_dm_eir_cfg->bta_dm_eir_uuid16)) {
    if (free_eir_length > LEN_UUID_16 + 2) {
      free_eir_length -= 2;

      if (free_eir_length >= p_bta_dm_eir_cfg->bta_dm_eir_uuid16_len) {
        num_uuid = p_bta_dm_eir_cfg->bta_dm_eir_uuid16_len / LEN_UUID_16;
        data_type = BTM_EIR_COMPLETE_16BITS_UUID_TYPE;
      } else /* not enough room for all UUIDs */
      {
        APPL_TRACE_WARNING("BTA EIR: UUID 16-bit list is truncated");
        num_uuid = free_eir_length / LEN_UUID_16;
        data_type = BTM_EIR_MORE_16BITS_UUID_TYPE;
      }
      UINT8_TO_STREAM(p, num_uuid * LEN_UUID_16 + 1);
      UINT8_TO_STREAM(p, data_type);
      memcpy(p, p_bta_dm_eir_cfg->bta_dm_eir_uuid16, num_uuid * LEN_UUID_16);
      p += num_uuid * LEN_UUID_16;
      free_eir_length -= num_uuid * LEN_UUID_16;
    }
  }
#else /* (BTA_EIR_CANNED_UUID_LIST == TRUE) */
  /* if UUID list is dynamic */
  if (free_eir_length >= 2) {
    p_length = p++;
    p_type = p++;
    num_uuid = 0;

    max_num_uuid = (free_eir_length - 2) / LEN_UUID_16;
    data_type = BTM_GetEirSupportedServices(bta_dm_cb.eir_uuid, &p,
                                            max_num_uuid, &num_uuid);

    if (data_type == BTM_EIR_MORE_16BITS_UUID_TYPE) {
      APPL_TRACE_WARNING("BTA EIR: UUID 16-bit list is truncated");
    }
#if (BTA_EIR_SERVER_NUM_CUSTOM_UUID > 0)
    else {
      for (custom_uuid_idx = 0;
           custom_uuid_idx < BTA_EIR_SERVER_NUM_CUSTOM_UUID;
           custom_uuid_idx++) {
        if (bta_dm_cb.custom_uuid[custom_uuid_idx].len == LEN_UUID_16) {
          if (num_uuid < max_num_uuid) {
            UINT16_TO_STREAM(p,
                             bta_dm_cb.custom_uuid[custom_uuid_idx].uu.uuid16);
            num_uuid++;
          } else {
            data_type = BTM_EIR_MORE_16BITS_UUID_TYPE;
            APPL_TRACE_WARNING("BTA EIR: UUID 16-bit list is truncated");
            break;
          }
        }
      }
    }
#endif /* (BTA_EIR_SERVER_NUM_CUSTOM_UUID > 0) */

    UINT8_TO_STREAM(p_length, num_uuid * LEN_UUID_16 + 1);
    UINT8_TO_STREAM(p_type, data_type);
    free_eir_length -= num_uuid * LEN_UUID_16 + 2;
  }
#endif /* (BTA_EIR_CANNED_UUID_LIST == TRUE) */

#if (BTA_EIR_CANNED_UUID_LIST != TRUE && BTA_EIR_SERVER_NUM_CUSTOM_UUID > 0)
  /* Adding 32-bit UUID list */
  if (free_eir_length >= 2) {
    p_length = p++;
    p_type = p++;
    num_uuid = 0;
    data_type = BTM_EIR_COMPLETE_32BITS_UUID_TYPE;

    max_num_uuid = (free_eir_length - 2) / LEN_UUID_32;

    for (custom_uuid_idx = 0; custom_uuid_idx < BTA_EIR_SERVER_NUM_CUSTOM_UUID;
         custom_uuid_idx++) {
      if (bta_dm_cb.custom_uuid[custom_uuid_idx].len == LEN_UUID_32) {
        if (num_uuid < max_num_uuid) {
          UINT32_TO_STREAM(p, bta_dm_cb.custom_uuid[custom_uuid_idx].uu.uuid32);
          num_uuid++;
        } else {
          data_type = BTM_EIR_MORE_32BITS_UUID_TYPE;
          APPL_TRACE_WARNING("BTA EIR: UUID 32-bit list is truncated");
          break;
        }
      }
    }

    UINT8_TO_STREAM(p_length, num_uuid * LEN_UUID_32 + 1);
    UINT8_TO_STREAM(p_type, data_type);
    free_eir_length -= num_uuid * LEN_UUID_32 + 2;
  }

  /* Adding 128-bit UUID list */
  if (free_eir_length >= 2) {
    p_length = p++;
    p_type = p++;
    num_uuid = 0;
    data_type = BTM_EIR_COMPLETE_128BITS_UUID_TYPE;

    max_num_uuid = (free_eir_length - 2) / LEN_UUID_128;

    for (custom_uuid_idx = 0; custom_uuid_idx < BTA_EIR_SERVER_NUM_CUSTOM_UUID;
         custom_uuid_idx++) {
      if (bta_dm_cb.custom_uuid[custom_uuid_idx].len == LEN_UUID_128) {
        if (num_uuid < max_num_uuid) {
          ARRAY16_TO_STREAM(p,
                            bta_dm_cb.custom_uuid[custom_uuid_idx].uu.uuid128);
          num_uuid++;
        } else {
          data_type = BTM_EIR_MORE_128BITS_UUID_TYPE;
          APPL_TRACE_WARNING("BTA EIR: UUID 128-bit list is truncated");
          break;
        }
      }
    }

    UINT8_TO_STREAM(p_length, num_uuid * LEN_UUID_128 + 1);
    UINT8_TO_STREAM(p_type, data_type);
    free_eir_length -= num_uuid * LEN_UUID_128 + 2;
  }
#endif /* ( BTA_EIR_CANNED_UUID_LIST != TRUE \
          )&&(BTA_EIR_SERVER_NUM_CUSTOM_UUID > 0) */

  /* if Flags are provided in configuration */
  if ((p_bta_dm_eir_cfg->bta_dm_eir_flag_len > 0) &&
      (p_bta_dm_eir_cfg->bta_dm_eir_flags) &&
      (free_eir_length >= p_bta_dm_eir_cfg->bta_dm_eir_flag_len + 2)) {
    UINT8_TO_STREAM(p, p_bta_dm_eir_cfg->bta_dm_eir_flag_len + 1);
    UINT8_TO_STREAM(p, BTM_EIR_FLAGS_TYPE);
    memcpy(p, p_bta_dm_eir_cfg->bta_dm_eir_flags,
           p_bta_dm_eir_cfg->bta_dm_eir_flag_len);
    p += p_bta_dm_eir_cfg->bta_dm_eir_flag_len;
    free_eir_length -= p_bta_dm_eir_cfg->bta_dm_eir_flag_len + 2;
  }

  /* if Manufacturer Specific are provided in configuration */
  if ((p_bta_dm_eir_cfg->bta_dm_eir_manufac_spec_len > 0) &&
      (p_bta_dm_eir_cfg->bta_dm_eir_manufac_spec) &&
      (free_eir_length >= p_bta_dm_eir_cfg->bta_dm_eir_manufac_spec_len + 2)) {
    p_length = p;

    UINT8_TO_STREAM(p, p_bta_dm_eir_cfg->bta_dm_eir_manufac_spec_len + 1);
    UINT8_TO_STREAM(p, BTM_EIR_MANUFACTURER_SPECIFIC_TYPE);
    memcpy(p, p_bta_dm_eir_cfg->bta_dm_eir_manufac_spec,
           p_bta_dm_eir_cfg->bta_dm_eir_manufac_spec_len);
    p += p_bta_dm_eir_cfg->bta_dm_eir_manufac_spec_len;
    free_eir_length -= p_bta_dm_eir_cfg->bta_dm_eir_manufac_spec_len + 2;

  } else {
    p_length = NULL;
  }

  /* if Inquiry Tx Resp Power compiled */
  if ((p_bta_dm_eir_cfg->bta_dm_eir_inq_tx_power) && (free_eir_length >= 3)) {
    UINT8_TO_STREAM(p, 2); /* Length field */
    UINT8_TO_STREAM(p, BTM_EIR_TX_POWER_LEVEL_TYPE);
    UINT8_TO_STREAM(p, *(p_bta_dm_eir_cfg->bta_dm_eir_inq_tx_power));
    free_eir_length -= 3;
  }

  if (free_eir_length)
    UINT8_TO_STREAM(p, 0); /* terminator of significant part */

  BTM_WriteEIR(p_buf);
}

/*******************************************************************************
 *
 * Function         bta_dm_eir_search_services
 *
 * Description      This function searches services in received EIR
 *
 * Returns          None
 *
 ******************************************************************************/
static void bta_dm_eir_search_services(tBTM_INQ_RESULTS* p_result,
                                       tBTA_SERVICE_MASK* p_services_to_search,
                                       tBTA_SERVICE_MASK* p_services_found) {
  tBTA_SERVICE_MASK service_index = 0;
  tBTM_EIR_SEARCH_RESULT result;

  APPL_TRACE_DEBUG(
      "BTA searching services in EIR of BDA:0x%02X%02X%02X%02X%02X%02X",
      p_result->remote_bd_addr[0], p_result->remote_bd_addr[1],
      p_result->remote_bd_addr[2], p_result->remote_bd_addr[3],
      p_result->remote_bd_addr[4], p_result->remote_bd_addr[5]);

  APPL_TRACE_DEBUG("    with services_to_search=0x%08X", *p_services_to_search);

  /* always do GATT based service discovery by SDP instead of from EIR    */
  /* if GATT based service is also to be put in EIR, need to modify this  */
  while (service_index < (BTA_MAX_SERVICE_ID - 1)) {
    if (*p_services_to_search &
        (tBTA_SERVICE_MASK)(BTA_SERVICE_ID_TO_SERVICE_MASK(service_index))) {
      result = BTM_HasInquiryEirService(
          p_result, bta_service_id_to_uuid_lkup_tbl[service_index]);

      /* Searching for HSP v1.2 only device */
      if ((result != BTM_EIR_FOUND) &&
          (bta_service_id_to_uuid_lkup_tbl[service_index] ==
           UUID_SERVCLASS_HEADSET)) {
        result = BTM_HasInquiryEirService(p_result, UUID_SERVCLASS_HEADSET_HS);
      }

      if (result == BTM_EIR_FOUND) {
        /* If Plug and Play service record, need to check to see if Broadcom
         * stack */
        /* However, EIR data doesn't have EXT_BRCM_VERSION so just skip it */
        if (bta_service_id_to_uuid_lkup_tbl[service_index] !=
            UUID_SERVCLASS_PNP_INFORMATION) {
          *p_services_found |= (tBTA_SERVICE_MASK)(
              BTA_SERVICE_ID_TO_SERVICE_MASK(service_index));
          /* remove the service from services to be searched  */
          *p_services_to_search &= (tBTA_SERVICE_MASK)(
              ~(BTA_SERVICE_ID_TO_SERVICE_MASK(service_index)));
        }
      } else if (result == BTM_EIR_NOT_FOUND) {
        /* remove the service from services to be searched  */
        *p_services_to_search &= (tBTA_SERVICE_MASK)(
            ~(BTA_SERVICE_ID_TO_SERVICE_MASK(service_index)));
      }
    }

    service_index++;
  }

  APPL_TRACE_ERROR(
      "BTA EIR search result, services_to_search=0x%08X, services_found=0x%08X",
      *p_services_to_search, *p_services_found);
}

#if (BTA_EIR_CANNED_UUID_LIST != TRUE)
/*******************************************************************************
 *
 * Function         bta_dm_eir_update_uuid
 *
 * Description      This function adds or removes service UUID in EIR database.
 *
 * Returns          None
 *
 ******************************************************************************/
void bta_dm_eir_update_uuid(uint16_t uuid16, bool adding) {
  /* if this UUID is not advertised in EIR */
  if (!BTM_HasEirService(p_bta_dm_eir_cfg->uuid_mask, uuid16)) return;

  if (adding) {
    APPL_TRACE_EVENT("Adding UUID=0x%04X into EIR", uuid16);

    BTM_AddEirService(bta_dm_cb.eir_uuid, uuid16);
  } else {
    APPL_TRACE_EVENT("Removing UUID=0x%04X from EIR", uuid16);

    BTM_RemoveEirService(bta_dm_cb.eir_uuid, uuid16);
  }

  bta_dm_set_eir(NULL);

  APPL_TRACE_EVENT("bta_dm_eir_update_uuid UUID bit mask=0x%08X %08X",
                   bta_dm_cb.eir_uuid[1], bta_dm_cb.eir_uuid[0]);
}
#endif

/*******************************************************************************
 *
 * Function         bta_dm_enable_test_mode
 *
 * Description      enable test mode
 *
 *
 * Returns          void
 *
 ******************************************************************************/
void bta_dm_enable_test_mode(UNUSED_ATTR tBTA_DM_MSG* p_data) {
  BTM_EnableTestMode();
}

/*******************************************************************************
 *
 * Function         bta_dm_disable_test_mode
 *
 * Description      disable test mode
 *
 *
 * Returns          void
 *
 ******************************************************************************/
void bta_dm_disable_test_mode(UNUSED_ATTR tBTA_DM_MSG* p_data) {
  BTM_DeviceReset(NULL);
}

/*******************************************************************************
 *
 * Function         bta_dm_execute_callback
 *
 * Description      Just execute a generic call back in the context of the
 *                  BTU/BTA tack
 *
 *
 * Returns          void
 *
 ******************************************************************************/
void bta_dm_execute_callback(tBTA_DM_MSG* p_data) {
  /* sanity check */
  if (p_data->exec_cback.p_exec_cback == NULL) {
    return;
  }

  p_data->exec_cback.p_exec_cback(p_data->exec_cback.p_param);
}

/*******************************************************************************
 *
 * Function         bta_dm_encrypt_cback
 *
 * Description      link encryption complete callback.
 *
 * Returns         None
 *
 ******************************************************************************/
void bta_dm_encrypt_cback(BD_ADDR bd_addr, tBT_TRANSPORT transport,
                          UNUSED_ATTR void* p_ref_data, tBTM_STATUS result) {
  tBTA_STATUS bta_status = BTA_SUCCESS;
  tBTA_DM_ENCRYPT_CBACK* p_callback = NULL;
  uint8_t i;

  for (i = 0; i < bta_dm_cb.device_list.count; i++) {
    if (bdcmp(bta_dm_cb.device_list.peer_device[i].peer_bdaddr, bd_addr) == 0 &&
        bta_dm_cb.device_list.peer_device[i].conn_state == BTA_DM_CONNECTED)
      break;
  }

  if (i < bta_dm_cb.device_list.count) {
    p_callback = bta_dm_cb.device_list.peer_device[i].p_encrypt_cback;
    bta_dm_cb.device_list.peer_device[i].p_encrypt_cback = NULL;
  }

  switch (result) {
    case BTM_SUCCESS:
      break;
    case BTM_WRONG_MODE:
      bta_status = BTA_WRONG_MODE;
      break;
    case BTM_NO_RESOURCES:
      bta_status = BTA_NO_RESOURCES;
      break;
    case BTM_BUSY:
      bta_status = BTA_BUSY;
      break;
    default:
      bta_status = BTA_FAILURE;
      break;
  }

  APPL_TRACE_DEBUG("bta_dm_encrypt_cback status =%d p_callback=0x%x",
                   bta_status, p_callback);

  if (p_callback) {
    (*p_callback)(bd_addr, transport, bta_status);
  }
}

/*******************************************************************************
 *
 * Function         bta_dm_set_encryption
 *
 * Description      This function to encrypt the link
 *
 * Returns          None
 *
 ******************************************************************************/
void bta_dm_set_encryption(tBTA_DM_MSG* p_data) {
  uint8_t i;

  APPL_TRACE_DEBUG("bta_dm_set_encryption");  // todo
  if (!p_data->set_encryption.p_callback) {
    APPL_TRACE_ERROR("bta_dm_set_encryption callback is not provided");
    return;
  }
  for (i = 0; i < bta_dm_cb.device_list.count; i++) {
    if (bdcmp(bta_dm_cb.device_list.peer_device[i].peer_bdaddr,
              p_data->set_encryption.bd_addr) == 0 &&
        bta_dm_cb.device_list.peer_device[i].conn_state == BTA_DM_CONNECTED)
      break;
  }
  if (i < bta_dm_cb.device_list.count) {
    if (bta_dm_cb.device_list.peer_device[i].p_encrypt_cback) {
      APPL_TRACE_ERROR("earlier enc was not done for same device");
      (*p_data->set_encryption.p_callback)(p_data->set_encryption.bd_addr,
                                           p_data->set_encryption.transport,
                                           BTA_BUSY);
      return;
    }

    if (BTM_SetEncryption(p_data->set_encryption.bd_addr,
                          p_data->set_encryption.transport,
                          bta_dm_encrypt_cback, NULL,
                          p_data->set_encryption.sec_act) == BTM_CMD_STARTED) {
      bta_dm_cb.device_list.peer_device[i].p_encrypt_cback =
          p_data->set_encryption.p_callback;
    }
  }
}

bool bta_dm_check_if_only_hd_connected(BD_ADDR peer_addr) {
  APPL_TRACE_DEBUG("%s: count(%d)", __func__, bta_dm_conn_srvcs.count);

  for (uint8_t j = 0; j < bta_dm_conn_srvcs.count; j++) {
    // Check if profiles other than hid are connected
    if ((bta_dm_conn_srvcs.conn_srvc[j].id != BTA_ID_HD) &&
        !bdcmp(bta_dm_conn_srvcs.conn_srvc[j].peer_bdaddr, peer_addr)) {
      APPL_TRACE_DEBUG("%s: Another profile (id=%d) is connected", __func__,
                       bta_dm_conn_srvcs.conn_srvc[j].id);
      return false;
    }
  }

  return true;
}

/*******************************************************************************
 *
 * Function         bta_dm_observe_results_cb
 *
 * Description      Callback for BLE Observe result
 *
 *
 * Returns          void
 *
 ******************************************************************************/
static void bta_dm_observe_results_cb(tBTM_INQ_RESULTS* p_inq, uint8_t* p_eir,
                                      uint16_t eir_len) {
  tBTA_DM_SEARCH result;
  tBTM_INQ_INFO* p_inq_info;
  APPL_TRACE_DEBUG("bta_dm_observe_results_cb");

  bdcpy(result.inq_res.bd_addr, p_inq->remote_bd_addr);
  result.inq_res.rssi = p_inq->rssi;
  result.inq_res.ble_addr_type = p_inq->ble_addr_type;
  result.inq_res.inq_result_type = p_inq->inq_result_type;
  result.inq_res.device_type = p_inq->device_type;
  result.inq_res.flag = p_inq->flag;
  result.inq_res.ble_evt_type = p_inq->ble_evt_type;
  result.inq_res.ble_primary_phy = p_inq->ble_primary_phy;
  result.inq_res.ble_secondary_phy = p_inq->ble_secondary_phy;
  result.inq_res.ble_advertising_sid = p_inq->ble_advertising_sid;
  result.inq_res.ble_tx_power = p_inq->ble_tx_power;
  result.inq_res.ble_periodic_adv_int = p_inq->ble_periodic_adv_int;

  /* application will parse EIR to find out remote device name */
  result.inq_res.p_eir = p_eir;
  result.inq_res.eir_len = eir_len;

  p_inq_info = BTM_InqDbRead(p_inq->remote_bd_addr);
  if (p_inq_info != NULL) {
    /* initialize remt_name_not_required to false so that we get the name by
     * default */
    result.inq_res.remt_name_not_required = false;
  }

  if (bta_dm_search_cb.p_scan_cback)
    bta_dm_search_cb.p_scan_cback(BTA_DM_INQ_RES_EVT, &result);

  if (p_inq_info) {
    /* application indicates if it knows the remote name, inside the callback
     copy that to the inquiry data base*/
    if (result.inq_res.remt_name_not_required)
      p_inq_info->appl_knows_rem_name = true;
  }
}

/*******************************************************************************
 *
 * Function         bta_dm_observe_cmpl_cb
 *
 * Description      Callback for BLE Observe complete
 *
 *
 * Returns          void
 *
 ******************************************************************************/
static void bta_dm_observe_cmpl_cb(void* p_result) {
  tBTA_DM_SEARCH data;

  APPL_TRACE_DEBUG("bta_dm_observe_cmpl_cb");

  data.inq_cmpl.num_resps = ((tBTM_INQUIRY_CMPL*)p_result)->num_resp;
  if (bta_dm_search_cb.p_scan_cback) {
    bta_dm_search_cb.p_scan_cback(BTA_DM_INQ_CMPL_EVT, &data);
  }
}

/*******************************************************************************
 *
 * Function         bta_dm_ble_smp_cback
 *
 * Description      Callback for BLE SMP
 *
 *
 * Returns          void
 *
 ******************************************************************************/
static uint8_t bta_dm_ble_smp_cback(tBTM_LE_EVT event, BD_ADDR bda,
                                    tBTM_LE_EVT_DATA* p_data) {
  tBTM_STATUS status = BTM_SUCCESS;
  tBTA_DM_SEC sec_event;
  char* p_name = NULL;

  if (!bta_dm_cb.p_sec_cback) return BTM_NOT_AUTHORIZED;

  memset(&sec_event, 0, sizeof(tBTA_DM_SEC));
  switch (event) {
    case BTM_LE_IO_REQ_EVT:
#if (BTM_LOCAL_IO_CAPS != BTM_IO_CAP_NONE)

      bta_dm_co_ble_io_req(
          bda, &p_data->io_req.io_cap, &p_data->io_req.oob_data,
          &p_data->io_req.auth_req, &p_data->io_req.max_key_size,
          &p_data->io_req.init_keys, &p_data->io_req.resp_keys);
#endif
      APPL_TRACE_EVENT("io mitm: %d oob_data:%d", p_data->io_req.auth_req,
                       p_data->io_req.oob_data);

      break;

    case BTM_LE_SEC_REQUEST_EVT:
      bdcpy(sec_event.ble_req.bd_addr, bda);
      p_name = BTM_SecReadDevName(bda);
      if (p_name != NULL)
        strlcpy((char*)sec_event.ble_req.bd_name, p_name, BD_NAME_LEN);
      else
        sec_event.ble_req.bd_name[0] = 0;
      bta_dm_cb.p_sec_cback(BTA_DM_BLE_SEC_REQ_EVT, &sec_event);
      break;

    case BTM_LE_KEY_NOTIF_EVT:
      bdcpy(sec_event.key_notif.bd_addr, bda);
      p_name = BTM_SecReadDevName(bda);
      if (p_name != NULL)
        strlcpy((char*)sec_event.key_notif.bd_name, p_name, BD_NAME_LEN);
      else
        sec_event.key_notif.bd_name[0] = 0;
      sec_event.key_notif.passkey = p_data->key_notif;
      bta_dm_cb.p_sec_cback(BTA_DM_BLE_PASSKEY_NOTIF_EVT, &sec_event);
      break;

    case BTM_LE_KEY_REQ_EVT:
      bdcpy(sec_event.ble_req.bd_addr, bda);
      bta_dm_cb.p_sec_cback(BTA_DM_BLE_PASSKEY_REQ_EVT, &sec_event);
      break;

    case BTM_LE_OOB_REQ_EVT:
      bdcpy(sec_event.ble_req.bd_addr, bda);
      bta_dm_cb.p_sec_cback(BTA_DM_BLE_OOB_REQ_EVT, &sec_event);
      break;

    case BTM_LE_NC_REQ_EVT:
      bdcpy(sec_event.key_notif.bd_addr, bda);
      strlcpy((char*)sec_event.key_notif.bd_name, bta_dm_get_remname(),
              (BD_NAME_LEN));
      sec_event.key_notif.passkey = p_data->key_notif;
      bta_dm_cb.p_sec_cback(BTA_DM_BLE_NC_REQ_EVT, &sec_event);
      break;

    case BTM_LE_SC_OOB_REQ_EVT:
      bdcpy(sec_event.ble_req.bd_addr, bda);
      bta_dm_cb.p_sec_cback(BTA_DM_BLE_SC_OOB_REQ_EVT, &sec_event);
      break;

    case BTM_LE_KEY_EVT:
      bdcpy(sec_event.ble_key.bd_addr, bda);
      sec_event.ble_key.key_type = p_data->key.key_type;
      sec_event.ble_key.p_key_value = p_data->key.p_key_value;
      bta_dm_cb.p_sec_cback(BTA_DM_BLE_KEY_EVT, &sec_event);
      break;

    case BTM_LE_COMPLT_EVT:
      bdcpy(sec_event.auth_cmpl.bd_addr, bda);
      BTM_ReadDevInfo(bda, &sec_event.auth_cmpl.dev_type,
                      &sec_event.auth_cmpl.addr_type);
      p_name = BTM_SecReadDevName(bda);
      if (p_name != NULL)
        strlcpy((char*)sec_event.auth_cmpl.bd_name, p_name, (BD_NAME_LEN));
      else
        sec_event.auth_cmpl.bd_name[0] = 0;

      if (p_data->complt.reason != 0) {
        sec_event.auth_cmpl.fail_reason =
            BTA_DM_AUTH_CONVERT_SMP_CODE(((uint8_t)p_data->complt.reason));
        /* delete this device entry from Sec Dev DB */
        bta_dm_remove_sec_dev_entry(bda);
      } else {
        sec_event.auth_cmpl.success = true;
      }

      if (bta_dm_cb.p_sec_cback) {
        // bta_dm_cb.p_sec_cback(BTA_DM_AUTH_CMPL_EVT, &sec_event);
        bta_dm_cb.p_sec_cback(BTA_DM_BLE_AUTH_CMPL_EVT, &sec_event);
      }
      break;

    default:
      status = BTM_NOT_AUTHORIZED;
      break;
  }
  return status;
}

/*******************************************************************************
 *
 * Function         bta_dm_ble_id_key_cback
 *
 * Description      Callback for BLE local ID keys
 *
 *
 * Returns          void
 *
 ******************************************************************************/
static void bta_dm_ble_id_key_cback(uint8_t key_type,
                                    tBTM_BLE_LOCAL_KEYS* p_key) {
  uint8_t evt;
  tBTA_DM_SEC dm_key;

  switch (key_type) {
    case BTM_BLE_KEY_TYPE_ID:
    case BTM_BLE_KEY_TYPE_ER:
      if (bta_dm_cb.p_sec_cback) {
        memcpy(&dm_key.ble_id_keys, p_key, sizeof(tBTM_BLE_LOCAL_KEYS));

        evt = (key_type == BTM_BLE_KEY_TYPE_ID) ? BTA_DM_BLE_LOCAL_IR_EVT
                                                : BTA_DM_BLE_LOCAL_ER_EVT;
        bta_dm_cb.p_sec_cback(evt, &dm_key);
      }
      break;

    default:
      APPL_TRACE_DEBUG("Unknown key type %d", key_type);
      break;
  }
  return;
}

/*******************************************************************************
 *
 * Function         bta_dm_add_blekey
 *
 * Description      This function adds an BLE Key to an security database entry.
 *                  This function shall only be called AFTER BTA_DmAddBleDevice
 *                  has been called.
 *                  It is normally called during host startup to restore all
 *                  required information stored in the NVRAM.
 *
 * Parameters:
 *
 ******************************************************************************/
void bta_dm_add_blekey(tBTA_DM_MSG* p_data) {
  if (!BTM_SecAddBleKey(p_data->add_ble_key.bd_addr,
                        (tBTM_LE_KEY_VALUE*)&p_data->add_ble_key.blekey,
                        p_data->add_ble_key.key_type)) {
    APPL_TRACE_ERROR(
        "BTA_DM: Error adding BLE Key for device %08x%04x",
        (p_data->add_ble_key.bd_addr[0] << 24) +
            (p_data->add_ble_key.bd_addr[1] << 16) +
            (p_data->add_ble_key.bd_addr[2] << 8) +
            p_data->add_ble_key.bd_addr[3],
        (p_data->add_ble_key.bd_addr[4] << 8) + p_data->add_ble_key.bd_addr[5]);
  }
}

/*******************************************************************************
 *
 * Function         bta_dm_add_ble_device
 *
 * Description      This function adds an BLE device to an security database
 *                  entry.
 *                  It is normally called during host startup to restore all
 *                  required information stored in the NVRAM.
 *
 * Parameters:
 *
 ******************************************************************************/
void bta_dm_add_ble_device(tBTA_DM_MSG* p_data) {
  if (!BTM_SecAddBleDevice(p_data->add_ble_device.bd_addr, NULL,
                           p_data->add_ble_device.dev_type,
                           p_data->add_ble_device.addr_type)) {
    APPL_TRACE_ERROR("BTA_DM: Error adding BLE Device for device %08x%04x",
                     (p_data->add_ble_device.bd_addr[0] << 24) +
                         (p_data->add_ble_device.bd_addr[1] << 16) +
                         (p_data->add_ble_device.bd_addr[2] << 8) +
                         p_data->add_ble_device.bd_addr[3],
                     (p_data->add_ble_device.bd_addr[4] << 8) +
                         p_data->add_ble_device.bd_addr[5]);
  }
}

/*******************************************************************************
 *
 * Function         bta_dm_add_ble_device
 *
 * Description      This function adds an BLE device to an security database
 *                  entry.
 *                  It is normally called during host startup to restore all
 *                  required information stored in the NVRAM.
 *
 * Parameters:
 *
 ******************************************************************************/
void bta_dm_ble_passkey_reply(tBTA_DM_MSG* p_data) {
  if (p_data->pin_reply.accept) {
    BTM_BlePasskeyReply(p_data->ble_passkey_reply.bd_addr, BTM_SUCCESS,
                        p_data->ble_passkey_reply.passkey);
  } else {
    BTM_BlePasskeyReply(p_data->ble_passkey_reply.bd_addr, BTM_NOT_AUTHORIZED,
                        p_data->ble_passkey_reply.passkey);
  }
}

/*******************************************************************************
 *
 * Function         bta_dm_ble_confirm_reply
 *
 * Description      This is response to SM numeric comparison request submitted
 *                  to application.
 *
 * Parameters:
 *
 ******************************************************************************/
void bta_dm_ble_confirm_reply(tBTA_DM_MSG* p_data) {
  if (p_data->confirm.accept) {
    BTM_BleConfirmReply(p_data->confirm.bd_addr, BTM_SUCCESS);
  } else {
    BTM_BleConfirmReply(p_data->ble_passkey_reply.bd_addr, BTM_NOT_AUTHORIZED);
  }
}

/*******************************************************************************
 *
 * Function         bta_dm_security_grant
 *
 * Description      This function grant SMP security request access.
 *
 * Parameters:
 *
 ******************************************************************************/
void bta_dm_security_grant(tBTA_DM_MSG* p_data) {
  BTM_SecurityGrant(p_data->ble_sec_grant.bd_addr, p_data->ble_sec_grant.res);
}

/*******************************************************************************
 *
 * Function         bta_dm_ble_set_bg_conn_type
 *
 * Description      This function set the BLE background connection type
 *
 * Parameters:
 *
 ******************************************************************************/
void bta_dm_ble_set_bg_conn_type(tBTA_DM_MSG* p_data) {
  BTM_BleStartAutoConn();
}

/*******************************************************************************
 *
 * Function         bta_dm_ble_set_conn_params
 *
 * Description      This function set the preferred connection parameters.
 *
 * Parameters:
 *
 ******************************************************************************/
void bta_dm_ble_set_conn_params(tBTA_DM_MSG* p_data) {
  BTM_BleSetPrefConnParams(p_data->ble_set_conn_params.peer_bda,
                           p_data->ble_set_conn_params.conn_int_min,
                           p_data->ble_set_conn_params.conn_int_max,
                           p_data->ble_set_conn_params.slave_latency,
                           p_data->ble_set_conn_params.supervision_tout);
}

/*******************************************************************************
 *
 * Function         bta_dm_ble_set_conn_scan_params
 *
 * Description      This function set the preferred connection scan parameters.
 *
 * Parameters:
 *
 ******************************************************************************/
void bta_dm_ble_set_conn_scan_params(tBTA_DM_MSG* p_data) {
  BTM_BleSetConnScanParams(p_data->ble_set_conn_scan_params.scan_int,
                           p_data->ble_set_conn_scan_params.scan_window);
}
/*******************************************************************************
 *
 * Function         bta_dm_ble_update_conn_params
 *
 * Description      This function update LE connection parameters.
 *
 * Parameters:
 *
 ******************************************************************************/
void bta_dm_ble_update_conn_params(tBTA_DM_MSG* p_data) {
  if (!L2CA_UpdateBleConnParams(p_data->ble_update_conn_params.bd_addr,
                                p_data->ble_update_conn_params.min_int,
                                p_data->ble_update_conn_params.max_int,
                                p_data->ble_update_conn_params.latency,
                                p_data->ble_update_conn_params.timeout)) {
    APPL_TRACE_ERROR("Update connection parameters failed!");
  }
}

#if (BLE_PRIVACY_SPT == TRUE)
/*******************************************************************************
 *
 * Function         bta_dm_ble_config_local_privacy
 *
 * Description      This function set the local device LE privacy settings.
 *
 * Parameters:
 *
 ******************************************************************************/
void bta_dm_ble_config_local_privacy(tBTA_DM_MSG* p_data) {
  BTM_BleConfigPrivacy(p_data->ble_local_privacy.privacy_enable);
}
#endif

/*******************************************************************************
 *
 * Function         bta_dm_ble_observe
 *
 * Description      This function set the preferred connection scan parameters.
 *
 * Parameters:
 *
 ******************************************************************************/
void bta_dm_ble_observe(tBTA_DM_MSG* p_data) {
  tBTM_STATUS status;
  if (p_data->ble_observe.start) {
    /*Save the  callback to be called when a scan results are available */
    bta_dm_search_cb.p_scan_cback = p_data->ble_observe.p_cback;
    status = BTM_BleObserve(true, p_data->ble_observe.duration,
                            bta_dm_observe_results_cb, bta_dm_observe_cmpl_cb);
    if (status != BTM_CMD_STARTED) {
      tBTA_DM_SEARCH data;
      APPL_TRACE_WARNING(" %s BTM_BleObserve  failed. status %d", __func__,
                         status);
      data.inq_cmpl.num_resps = 0;
      if (bta_dm_search_cb.p_scan_cback) {
        bta_dm_search_cb.p_scan_cback(BTA_DM_INQ_CMPL_EVT, &data);
      }
    }
  } else {
    bta_dm_search_cb.p_scan_cback = NULL;
    BTM_BleObserve(false, 0, NULL, NULL);
  }
}
/*******************************************************************************
 *
 * Function         bta_dm_ble_set_adv_params
 *
 * Description      This function set the adv parameters.
 *
 * Parameters:
 *
 ******************************************************************************/
void bta_dm_ble_set_adv_params(uint16_t adv_int_min, uint16_t adv_int_max,
                               tBLE_BD_ADDR* p_dir_bda) {
  BTM_BleSetAdvParams(adv_int_min, adv_int_max, p_dir_bda,
                      BTA_DM_BLE_ADV_CHNL_MAP);
}

/*******************************************************************************
 *
 * Function         bta_dm_ble_set_data_length
 *
 * Description      This function set the maximum transmission packet size
 *
 * Parameters
 *
 ******************************************************************************/
void bta_dm_ble_set_data_length(tBTA_DM_MSG* p_data) {
  if (BTM_SetBleDataLength(p_data->ble_set_data_length.remote_bda,
                           p_data->ble_set_data_length.tx_data_length) !=
      BTM_SUCCESS) {
    APPL_TRACE_ERROR("%s failed", __func__);
  }
}

/*******************************************************************************
 *
 * Function         bta_ble_enable_scan_cmpl
 *
 * Description      ADV payload filtering enable / disable complete callback
 *
 *
 * Returns          None
 *
 ******************************************************************************/
static void bta_ble_energy_info_cmpl(tBTM_BLE_TX_TIME_MS tx_time,
                                     tBTM_BLE_RX_TIME_MS rx_time,
                                     tBTM_BLE_IDLE_TIME_MS idle_time,
                                     tBTM_BLE_ENERGY_USED energy_used,
                                     tBTM_STATUS status) {
  tBTA_STATUS st = (status == BTM_SUCCESS) ? BTA_SUCCESS : BTA_FAILURE;
  tBTA_DM_CONTRL_STATE ctrl_state = 0;

  if (BTA_SUCCESS == st) ctrl_state = bta_dm_pm_obtain_controller_state();

  if (bta_dm_cb.p_energy_info_cback)
    bta_dm_cb.p_energy_info_cback(tx_time, rx_time, idle_time, energy_used,
                                  ctrl_state, st);
}

/*******************************************************************************
 *
 * Function         bta_dm_ble_get_energy_info
 *
 * Description      This function obtains the energy info
 *
 * Parameters:
 *
 ******************************************************************************/
void bta_dm_ble_get_energy_info(tBTA_DM_MSG* p_data) {
  tBTM_STATUS btm_status = 0;

  bta_dm_cb.p_energy_info_cback = p_data->ble_energy_info.p_energy_info_cback;
  btm_status = BTM_BleGetEnergyInfo(bta_ble_energy_info_cmpl);
  if (BTM_CMD_STARTED != btm_status)
    bta_ble_energy_info_cmpl(0, 0, 0, 0, btm_status);
}

#ifndef BTA_DM_GATT_CLOSE_DELAY_TOUT
#define BTA_DM_GATT_CLOSE_DELAY_TOUT 5000
#endif

/*******************************************************************************
 *
 * Function         bta_dm_gattc_register
 *
 * Description      Register with GATTC in DM if BLE is needed.
 *
 *
 * Returns          void
 *
 ******************************************************************************/
static void bta_dm_gattc_register(void) {
  if (bta_dm_search_cb.client_if == BTA_GATTS_INVALID_IF) {
    BTA_GATTC_AppRegister(bta_dm_gattc_callback,
                          base::Bind([](uint8_t client_id, uint8_t status) {
                            if (status == BTA_GATT_OK)
                              bta_dm_search_cb.client_if = client_id;
                            else
                              bta_dm_search_cb.client_if = BTA_GATTS_INVALID_IF;

                          }));
  }
}

/*******************************************************************************
 *
 * Function         btm_dm_start_disc_gatt_services
 *
 * Description      This function starts a GATT service search request.
 *
 * Parameters:
 *
 ******************************************************************************/
static void btm_dm_start_disc_gatt_services(uint16_t conn_id) {
  tBT_UUID* p_uuid = bta_dm_search_cb.p_srvc_uuid + bta_dm_search_cb.num_uuid -
                     bta_dm_search_cb.uuid_to_search;

  p_uuid = bta_dm_search_cb.p_srvc_uuid + bta_dm_search_cb.num_uuid -
           bta_dm_search_cb.uuid_to_search;

  /* always search for all services */
  BTA_GATTC_ServiceSearchRequest(conn_id, p_uuid);
}

/*******************************************************************************
 *
 * Function         bta_dm_gatt_disc_result
 *
 * Description      This function process the GATT service search result.
 *
 * Parameters:
 *
 ******************************************************************************/
static void bta_dm_gatt_disc_result(tBTA_GATT_ID service_id) {
  tBTA_DM_SEARCH result;

  /*
   * This logic will not work for gatt case.  We are checking against the
   * bluetooth profiles here
   * just copy the GATTID in raw data field and send it across.
   */

  if (bta_dm_search_cb.ble_raw_used + sizeof(tBTA_GATT_ID) <
      bta_dm_search_cb.ble_raw_size) {
    APPL_TRACE_DEBUG(
        "ADDING BLE SERVICE uuid=0x%x, ble_ptr = 0x%x, ble_raw_used = 0x%x",
        service_id.uuid.uu.uuid16, bta_dm_search_cb.p_ble_rawdata,
        bta_dm_search_cb.ble_raw_used);

    if (bta_dm_search_cb.p_ble_rawdata) {
      memcpy((bta_dm_search_cb.p_ble_rawdata + bta_dm_search_cb.ble_raw_used),
             &service_id, sizeof(service_id));

      bta_dm_search_cb.ble_raw_used += sizeof(service_id);
    } else {
      APPL_TRACE_ERROR("p_ble_rawdata is NULL");
    }

  } else {
    APPL_TRACE_ERROR(
        "%s out of room to accomodate more service ids ble_raw_size = %d "
        "ble_raw_used = %d",
        __func__, bta_dm_search_cb.ble_raw_size, bta_dm_search_cb.ble_raw_used);
  }

  LOG_INFO(LOG_TAG, "%s service_id_uuid_len=%d ", __func__,
           service_id.uuid.len);
  if (bta_dm_search_cb.state != BTA_DM_SEARCH_IDLE) {
    /* send result back to app now, one by one */
    bdcpy(result.disc_ble_res.bd_addr, bta_dm_search_cb.peer_bdaddr);
    strlcpy((char*)result.disc_ble_res.bd_name, bta_dm_get_remname(),
            BD_NAME_LEN);
    memcpy(&result.disc_ble_res.service, &service_id.uuid, sizeof(tBT_UUID));

    bta_dm_search_cb.p_search_cback(BTA_DM_DISC_BLE_RES_EVT, &result);
  }
}

/*******************************************************************************
 *
 * Function         bta_dm_gatt_disc_complete
 *
 * Description      This function process the GATT service search complete.
 *
 * Parameters:
 *
 ******************************************************************************/
static void bta_dm_gatt_disc_complete(uint16_t conn_id,
                                      tBTA_GATT_STATUS status) {
  APPL_TRACE_DEBUG("%s conn_id = %d", __func__, conn_id);

  if (bta_dm_search_cb.uuid_to_search > 0) bta_dm_search_cb.uuid_to_search--;

  if (status == BTA_GATT_OK && bta_dm_search_cb.uuid_to_search > 0) {
    btm_dm_start_disc_gatt_services(conn_id);
  } else {
    tBTA_DM_MSG* p_msg = (tBTA_DM_MSG*)osi_malloc(sizeof(tBTA_DM_MSG));

    bta_dm_search_cb.uuid_to_search = 0;

    /* no more services to be discovered */
    p_msg->hdr.event = BTA_DM_DISCOVERY_RESULT_EVT;
    p_msg->disc_result.result.disc_res.result =
        (status == BTA_GATT_OK) ? BTA_SUCCESS : BTA_FAILURE;
    APPL_TRACE_DEBUG("%s service found: 0x%08x", __func__,
                     bta_dm_search_cb.services_found);
    p_msg->disc_result.result.disc_res.services =
        bta_dm_search_cb.services_found;
    p_msg->disc_result.result.disc_res.num_uuids = 0;
    p_msg->disc_result.result.disc_res.p_uuid_list = NULL;
    bdcpy(p_msg->disc_result.result.disc_res.bd_addr,
          bta_dm_search_cb.peer_bdaddr);
    strlcpy((char*)p_msg->disc_result.result.disc_res.bd_name,
            bta_dm_get_remname(), BD_NAME_LEN);

    p_msg->disc_result.result.disc_res.device_type |= BT_DEVICE_TYPE_BLE;
    if (bta_dm_search_cb.ble_raw_used > 0) {
      p_msg->disc_result.result.disc_res.p_raw_data =
          (uint8_t*)osi_malloc(bta_dm_search_cb.ble_raw_used);

      memcpy(p_msg->disc_result.result.disc_res.p_raw_data,
             bta_dm_search_cb.p_ble_rawdata, bta_dm_search_cb.ble_raw_used);

      p_msg->disc_result.result.disc_res.raw_data_size =
          bta_dm_search_cb.ble_raw_used;
    } else {
      p_msg->disc_result.result.disc_res.p_raw_data = NULL;
      bta_dm_search_cb.p_ble_rawdata = 0;
    }

    bta_sys_sendmsg(p_msg);

    if (conn_id != BTA_GATT_INVALID_CONN_ID) {
      /* start a GATT channel close delay timer */
      bta_sys_start_timer(bta_dm_search_cb.gatt_close_timer,
                          BTA_DM_GATT_CLOSE_DELAY_TOUT,
                          BTA_DM_DISC_CLOSE_TOUT_EVT, 0);
      bdcpy(bta_dm_search_cb.pending_close_bda, bta_dm_search_cb.peer_bdaddr);
    }
    bta_dm_search_cb.gatt_disc_active = false;
  }
}

/*******************************************************************************
 *
 * Function         bta_dm_close_gatt_conn
 *
 * Description      This function close the GATT connection after delay
 *timeout.
 *
 * Parameters:
 *
 ******************************************************************************/
void bta_dm_close_gatt_conn(UNUSED_ATTR tBTA_DM_MSG* p_data) {
  if (bta_dm_search_cb.conn_id != BTA_GATT_INVALID_CONN_ID)
    BTA_GATTC_Close(bta_dm_search_cb.conn_id);

  memset(bta_dm_search_cb.pending_close_bda, 0, BD_ADDR_LEN);
  bta_dm_search_cb.conn_id = BTA_GATT_INVALID_CONN_ID;
}
/*******************************************************************************
 *
 * Function         btm_dm_start_gatt_discovery
 *
 * Description      This is GATT initiate the service search by open a GATT
 *                  connection first.
 *
 * Parameters:
 *
 ******************************************************************************/
void btm_dm_start_gatt_discovery(BD_ADDR bd_addr) {
  bta_dm_search_cb.gatt_disc_active = true;

  /* connection is already open */
  if (bdcmp(bta_dm_search_cb.pending_close_bda, bd_addr) == 0 &&
      bta_dm_search_cb.conn_id != BTA_GATT_INVALID_CONN_ID) {
    memset(bta_dm_search_cb.pending_close_bda, 0, BD_ADDR_LEN);
    alarm_cancel(bta_dm_search_cb.gatt_close_timer);
    btm_dm_start_disc_gatt_services(bta_dm_search_cb.conn_id);
  } else {
    if (BTM_IsAclConnectionUp(bd_addr, BT_TRANSPORT_LE)) {
      BTA_GATTC_Open(bta_dm_search_cb.client_if, bd_addr, true,
                     BTA_GATT_TRANSPORT_LE, true);
    } else {
      BTA_GATTC_Open(bta_dm_search_cb.client_if, bd_addr, true,
                     BTA_GATT_TRANSPORT_LE, false);
    }
  }
}

/*******************************************************************************
 *
 * Function         bta_dm_cancel_gatt_discovery
 *
 * Description      This is GATT cancel the GATT service search.
 *
 * Parameters:
 *
 ******************************************************************************/
static void bta_dm_cancel_gatt_discovery(BD_ADDR bd_addr) {
  if (bta_dm_search_cb.conn_id == BTA_GATT_INVALID_CONN_ID) {
    BTA_GATTC_CancelOpen(bta_dm_search_cb.client_if, bd_addr, true);
  }

  bta_dm_gatt_disc_complete(bta_dm_search_cb.conn_id,
                            (tBTA_GATT_STATUS)BTA_GATT_ERROR);
}

/*******************************************************************************
 *
 * Function         bta_dm_proc_open_evt
 *
 * Description      process BTA_GATTC_OPEN_EVT in DM.
 *
 * Parameters:
 *
 ******************************************************************************/
void bta_dm_proc_open_evt(tBTA_GATTC_OPEN* p_data) {
  uint8_t* p1;
  uint8_t* p2;

  p1 = bta_dm_search_cb.peer_bdaddr;
  p2 = p_data->remote_bda;

  APPL_TRACE_DEBUG(
      "DM Search state= %d search_cb.peer_dbaddr: [%08x%04x] connected_bda= "
      "[%08x%04x] ",
      bta_dm_search_cb.state,
      ((p1[0]) << 24) + ((p1[1]) << 16) + ((p1[2]) << 8) + (p1[3]),
      ((p1[4]) << 8) + p1[5],
      ((p2[0]) << 24) + ((p2[1]) << 16) + ((p2[2]) << 8) + (p2[3]),
      ((p2[4]) << 8) + p2[5]);

  APPL_TRACE_DEBUG("BTA_GATTC_OPEN_EVT conn_id = %d client_if=%d status = %d",
                   p_data->conn_id, p_data->client_if, p_data->status);

  bta_dm_search_cb.conn_id = p_data->conn_id;

  if (p_data->status == BTA_GATT_OK) {
    btm_dm_start_disc_gatt_services(p_data->conn_id);
  } else {
    bta_dm_gatt_disc_complete(BTA_GATT_INVALID_CONN_ID, p_data->status);
  }
}

/*******************************************************************************
 *
 * Function         bta_dm_gattc_callback
 *
 * Description      This is GATT client callback function used in DM.
 *
 * Parameters:
 *
 ******************************************************************************/
static void bta_dm_gattc_callback(tBTA_GATTC_EVT event, tBTA_GATTC* p_data) {
  APPL_TRACE_DEBUG("bta_dm_gattc_callback event = %d", event);

  switch (event) {
    case BTA_GATTC_OPEN_EVT:
      bta_dm_proc_open_evt(&p_data->open);
      break;

    case BTA_GATTC_SEARCH_RES_EVT:
      bta_dm_gatt_disc_result(p_data->srvc_res.service_uuid);
      break;

    case BTA_GATTC_SEARCH_CMPL_EVT:
      if (bta_dm_search_cb.state != BTA_DM_SEARCH_IDLE)
        bta_dm_gatt_disc_complete(p_data->search_cmpl.conn_id,
                                  p_data->search_cmpl.status);
      break;

    case BTA_GATTC_CLOSE_EVT:
      APPL_TRACE_DEBUG("BTA_GATTC_CLOSE_EVT reason = %d", p_data->close.reason);
      /* in case of disconnect before search is completed */
      if ((bta_dm_search_cb.state != BTA_DM_SEARCH_IDLE) &&
          (bta_dm_search_cb.state != BTA_DM_SEARCH_ACTIVE) &&
          !memcmp(p_data->close.remote_bda, bta_dm_search_cb.peer_bdaddr,
                  BD_ADDR_LEN)) {
        bta_dm_gatt_disc_complete((uint16_t)BTA_GATT_INVALID_CONN_ID,
                                  (tBTA_GATT_STATUS)BTA_GATT_ERROR);
      }
      break;

    default:
      break;
  }
}

#if (BLE_VND_INCLUDED == TRUE)
/*******************************************************************************
 *
 * Function         bta_dm_ctrl_features_rd_cmpl_cback
 *
 * Description      callback to handle controller feature read complete
 *
 * Parameters:
 *
 ******************************************************************************/
static void bta_dm_ctrl_features_rd_cmpl_cback(tBTM_STATUS result) {
  APPL_TRACE_DEBUG("%s  status = %d ", __func__, result);
  if (result == BTM_SUCCESS) {
    if (bta_dm_cb.p_sec_cback)
      bta_dm_cb.p_sec_cback(BTA_DM_LE_FEATURES_READ, NULL);
  } else {
    APPL_TRACE_ERROR("%s Ctrl BLE feature read failed: status :%d", __func__,
                     result);
  }
}
#endif /* BLE_VND_INCLUDED */<|MERGE_RESOLUTION|>--- conflicted
+++ resolved
@@ -3078,27 +3078,19 @@
       conn.link_down.is_removed =
           bta_dm_cb.device_list.peer_device[i].remove_dev_pending;
 
-<<<<<<< HEAD
-      for (; i < (bta_dm_cb.device_list.count -1); i++) {
-=======
       // Iterate to the one before the last when shrinking the list,
       // otherwise we memcpy garbage data into the record.
       // Then clear out the last item in the list since we are shrinking.
       for (; i < bta_dm_cb.device_list.count - 1; i++) {
->>>>>>> 421d5d92
         memcpy(&bta_dm_cb.device_list.peer_device[i],
                &bta_dm_cb.device_list.peer_device[i + 1],
                sizeof(bta_dm_cb.device_list.peer_device[i]));
       }
-<<<<<<< HEAD
-      memset(&bta_dm_cb.device_list.peer_device[i], 0, sizeof(bta_dm_cb.device_list.peer_device[i]));
-=======
       if (bta_dm_cb.device_list.count > 0) {
         int clear_index = bta_dm_cb.device_list.count - 1;
         memset(&bta_dm_cb.device_list.peer_device[clear_index], 0,
                sizeof(bta_dm_cb.device_list.peer_device[clear_index]));
       }
->>>>>>> 421d5d92
       break;
     }
     if (bta_dm_cb.device_list.count) bta_dm_cb.device_list.count--;
