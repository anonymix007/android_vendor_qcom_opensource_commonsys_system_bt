--- conflicted
+++ resolved
@@ -222,10 +222,6 @@
                                      bool is_orig) {
   tBTM_STATUS status;
   uint8_t* p_bd_addr = NULL;
-<<<<<<< HEAD
-  enh_esco_params_t params;
-=======
->>>>>>> a5095e6e
 
   APPL_TRACE_DEBUG("%s: %d", __func__, is_orig);
 
@@ -236,11 +232,7 @@
     return;
   }
 
-<<<<<<< HEAD
-  params = esco_parameters_for_codec(ESCO_CODEC_MSBC_T1);
-=======
   enh_esco_params_t params = esco_parameters_for_codec(ESCO_CODEC_MSBC_T1);
->>>>>>> a5095e6e
 
   /* if initiating set current scb and peer bd addr */
   if (is_orig) {
