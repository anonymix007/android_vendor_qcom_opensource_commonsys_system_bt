/******************************************************************************
 *
 *  Copyright (C) 2009-2012 Broadcom Corporation
 *
 *  Licensed under the Apache License, Version 2.0 (the "License");
 *  you may not use this file except in compliance with the License.
 *  You may obtain a copy of the License at:
 *
 *  http://www.apache.org/licenses/LICENSE-2.0
 *
 *  Unless required by applicable law or agreed to in writing, software
 *  distributed under the License is distributed on an "AS IS" BASIS,
 *  WITHOUT WARRANTIES OR CONDITIONS OF ANY KIND, either express or implied.
 *  See the License for the specific language governing permissions and
 *  limitations under the License.
 *
 ******************************************************************************/

/*******************************************************************************
 *
 *  Filename:      bluetooth.c
 *
 *  Description:   Bluetooth HAL implementation
 *
 ******************************************************************************/

#define LOG_TAG "bt_btif"

#include <base/logging.h>
#include <stdio.h>
#include <stdlib.h>
#include <string.h>
#include <unistd.h>

#include <hardware/bluetooth.h>
#include <hardware/bt_av.h>
#include <hardware/bt_gatt.h>
#include <hardware/bt_hd.h>
#include <hardware/bt_hf.h>
#include <hardware/bt_hf_client.h>
#include <hardware/bt_hh.h>
#include <hardware/bt_hl.h>
#include <hardware/bt_mce.h>
#include <hardware/bt_pan.h>
#include <hardware/bt_rc.h>
#include <hardware/bt_sdp.h>
#include <hardware/bt_sock.h>
#ifdef WIPOWER_SUPPORTED
#include <hardware/wipower.h>
#endif

#include "bt_utils.h"
#include "bta/include/bta_hf_client_api.h"
#include "btif/include/btif_debug_btsnoop.h"
#include "btif/include/btif_debug_conn.h"
#include "btif_a2dp.h"
#include "btif_api.h"
#include "btif_config.h"
#include "btif_debug.h"
#include "btif_storage.h"
#include "btsnoop.h"
#include "btsnoop_mem.h"
#include "device/include/interop.h"
#include "osi/include/alarm.h"
#include "osi/include/allocation_tracker.h"
#include "osi/include/log.h"
#include "osi/include/metrics.h"
#include "osi/include/osi.h"
#include "osi/include/wakelock.h"
#include "stack_manager.h"

/* Test interface includes */
#include "mca_api.h"

/*******************************************************************************
 *  Static variables
 ******************************************************************************/

bt_callbacks_t* bt_hal_cbacks = NULL;
bool restricted_mode = false;

/*******************************************************************************
 *  Externs
 ******************************************************************************/

/* list all extended interfaces here */

/* handsfree profile */
extern bthf_interface_t* btif_hf_get_interface();
/* handsfree profile - client */
extern bthf_client_interface_t* btif_hf_client_get_interface();
/* advanced audio profile */
extern btav_source_interface_t* btif_av_get_src_interface();
extern btav_sink_interface_t* btif_av_get_sink_interface();
/*rfc l2cap*/
extern btsock_interface_t* btif_sock_get_interface();
/* hid host profile */
extern bthh_interface_t* btif_hh_get_interface();
/* hid device profile */
extern bthd_interface_t* btif_hd_get_interface();
/* health device profile */
extern bthl_interface_t* btif_hl_get_interface();
/*pan*/
extern btpan_interface_t* btif_pan_get_interface();
/*map client*/
extern btmce_interface_t* btif_mce_get_interface();
/* gatt */
extern const btgatt_interface_t* btif_gatt_get_interface();
/* avrc target */
extern btrc_interface_t* btif_rc_get_interface();
/* avrc controller */
extern btrc_interface_t* btif_rc_ctrl_get_interface();
/*SDP search client*/
extern btsdp_interface_t* btif_sdp_get_interface();
#ifdef WIPOWER_SUPPORTED
extern wipower_interface_t *get_wipower_interface();
#endif

/* List all test interface here */
extern btmcap_test_interface_t* stack_mcap_get_interface();

/*******************************************************************************
 *  Functions
 ******************************************************************************/

static bool interface_ready(void) { return bt_hal_cbacks != NULL; }

static bool is_profile(const char* p1, const char* p2) {
  CHECK(p1);
  CHECK(p2);
  return strlen(p1) == strlen(p2) && strncmp(p1, p2, strlen(p2)) == 0;
}

/*****************************************************************************
 *
 *   BLUETOOTH HAL INTERFACE FUNCTIONS
 *
 ****************************************************************************/

static int init(bt_callbacks_t* callbacks) {
  LOG_INFO(LOG_TAG, "%s", __func__);

  if (interface_ready()) return BT_STATUS_DONE;

#ifdef BLUEDROID_DEBUG
  allocation_tracker_init();
#endif

  bt_hal_cbacks = callbacks;
  stack_manager_get_interface()->init_stack();
  btif_debug_init();
  return BT_STATUS_SUCCESS;
}

static int enable(bool start_restricted) {
  LOG_INFO(LOG_TAG, "%s: start restricted = %d", __func__, start_restricted);

  restricted_mode = start_restricted;

  if (!interface_ready()) return BT_STATUS_NOT_READY;

  stack_manager_get_interface()->start_up_stack_async();
  return BT_STATUS_SUCCESS;
}

static int disable(void) {
  if (!interface_ready()) return BT_STATUS_NOT_READY;

  stack_manager_get_interface()->shut_down_stack_async();
  return BT_STATUS_SUCCESS;
}

static void cleanup(void) { stack_manager_get_interface()->clean_up_stack(); }

bool is_restricted_mode() { return restricted_mode; }

static int get_adapter_properties(void) {
  /* sanity check */
  if (interface_ready() == false) return BT_STATUS_NOT_READY;

  return btif_get_adapter_properties();
}

static int get_adapter_property(bt_property_type_t type) {
  /* sanity check */
  if (interface_ready() == false) return BT_STATUS_NOT_READY;

  return btif_get_adapter_property(type);
}

static int set_adapter_property(const bt_property_t* property) {
  /* sanity check */
  if (interface_ready() == false) return BT_STATUS_NOT_READY;

  return btif_set_adapter_property(property);
}

int get_remote_device_properties(bt_bdaddr_t* remote_addr) {
  /* sanity check */
  if (interface_ready() == false) return BT_STATUS_NOT_READY;

  return btif_get_remote_device_properties(remote_addr);
}

int get_remote_device_property(bt_bdaddr_t* remote_addr,
                               bt_property_type_t type) {
  /* sanity check */
  if (interface_ready() == false) return BT_STATUS_NOT_READY;

  return btif_get_remote_device_property(remote_addr, type);
}

int set_remote_device_property(bt_bdaddr_t* remote_addr,
                               const bt_property_t* property) {
  /* sanity check */
  if (interface_ready() == false) return BT_STATUS_NOT_READY;

  return btif_set_remote_device_property(remote_addr, property);
}

int get_remote_service_record(bt_bdaddr_t* remote_addr, bt_uuid_t* uuid) {
  /* sanity check */
  if (interface_ready() == false) return BT_STATUS_NOT_READY;

  return btif_get_remote_service_record(remote_addr, uuid);
}

int get_remote_services(bt_bdaddr_t* remote_addr) {
  /* sanity check */
  if (interface_ready() == false) return BT_STATUS_NOT_READY;

  return btif_dm_get_remote_services(remote_addr);
}

static int start_discovery(void) {
  /* sanity check */
  if (interface_ready() == false) return BT_STATUS_NOT_READY;

  return btif_dm_start_discovery();
}

static int cancel_discovery(void) {
  /* sanity check */
  if (interface_ready() == false) return BT_STATUS_NOT_READY;

  return btif_dm_cancel_discovery();
}

static int create_bond(const bt_bdaddr_t* bd_addr, int transport) {
  /* sanity check */
  if (interface_ready() == false) return BT_STATUS_NOT_READY;

  return btif_dm_create_bond(bd_addr, transport);
}

static int create_bond_out_of_band(const bt_bdaddr_t* bd_addr, int transport,
                                   const bt_out_of_band_data_t* oob_data) {
  /* sanity check */
  if (interface_ready() == false) return BT_STATUS_NOT_READY;

  return btif_dm_create_bond_out_of_band(bd_addr, transport, oob_data);
}

static int cancel_bond(const bt_bdaddr_t* bd_addr) {
  /* sanity check */
  if (interface_ready() == false) return BT_STATUS_NOT_READY;

  return btif_dm_cancel_bond(bd_addr);
}

static int remove_bond(const bt_bdaddr_t* bd_addr) {
  if (is_restricted_mode() && !btif_storage_is_restricted_device(bd_addr))
    return BT_STATUS_SUCCESS;

  /* sanity check */
  if (interface_ready() == false) return BT_STATUS_NOT_READY;

  return btif_dm_remove_bond(bd_addr);
}

static int get_connection_state(const bt_bdaddr_t* bd_addr) {
  /* sanity check */
  if (interface_ready() == false) return 0;

  return btif_dm_get_connection_state(bd_addr);
}

static int pin_reply(const bt_bdaddr_t* bd_addr, uint8_t accept,
                     uint8_t pin_len, bt_pin_code_t* pin_code) {
  /* sanity check */
  if (interface_ready() == false) return BT_STATUS_NOT_READY;

  return btif_dm_pin_reply(bd_addr, accept, pin_len, pin_code);
}

static int ssp_reply(const bt_bdaddr_t* bd_addr, bt_ssp_variant_t variant,
                     uint8_t accept, uint32_t passkey) {
  /* sanity check */
  if (interface_ready() == false) return BT_STATUS_NOT_READY;

  return btif_dm_ssp_reply(bd_addr, variant, accept, passkey);
}

static int read_energy_info() {
  if (interface_ready() == false) return BT_STATUS_NOT_READY;
  btif_dm_read_energy_info();
  return BT_STATUS_SUCCESS;
}

static void dump(int fd, const char** arguments) {
  if (arguments != NULL && arguments[0] != NULL) {
    if (strncmp(arguments[0], "--proto-bin", 11) == 0) {
      system_bt_osi::BluetoothMetricsLogger::GetInstance()->WriteBase64(fd,
                                                                        true);
      return;
    }
  }
  btif_debug_conn_dump(fd);
  btif_debug_bond_event_dump(fd);
  btif_debug_a2dp_dump(fd);
  btif_debug_config_dump(fd);
  BTA_HfClientDumpStatistics(fd);
  wakelock_debug_dump(fd);
  osi_allocator_debug_dump(fd);
  alarm_debug_dump(fd);
#if (BTSNOOP_MEM == TRUE)
  btif_debug_btsnoop_dump(fd);
#endif

  close(fd);
}

static const void* get_profile_interface(const char* profile_id) {
  LOG_INFO(LOG_TAG, "%s: id = %s", __func__, profile_id);

  /* sanity check */
  if (interface_ready() == false) return NULL;

  /* check for supported profile interfaces */
  if (is_profile(profile_id, BT_PROFILE_HANDSFREE_ID))
    return btif_hf_get_interface();

  if (is_profile(profile_id, BT_PROFILE_HANDSFREE_CLIENT_ID))
    return btif_hf_client_get_interface();

  if (is_profile(profile_id, BT_PROFILE_SOCKETS_ID))
    return btif_sock_get_interface();

  if (is_profile(profile_id, BT_PROFILE_PAN_ID))
    return btif_pan_get_interface();

  if (is_profile(profile_id, BT_PROFILE_ADVANCED_AUDIO_ID))
    return btif_av_get_src_interface();

  if (is_profile(profile_id, BT_PROFILE_ADVANCED_AUDIO_SINK_ID))
    return btif_av_get_sink_interface();

  if (is_profile(profile_id, BT_PROFILE_HIDHOST_ID))
    return btif_hh_get_interface();

  if (is_profile(profile_id, BT_PROFILE_HIDDEV_ID))
    return btif_hd_get_interface();

  if (is_profile(profile_id, BT_PROFILE_HEALTH_ID))
    return btif_hl_get_interface();

  if (is_profile(profile_id, BT_PROFILE_SDP_CLIENT_ID))
    return btif_sdp_get_interface();

  if (is_profile(profile_id, BT_PROFILE_GATT_ID))
    return btif_gatt_get_interface();

  if (is_profile(profile_id, BT_PROFILE_AV_RC_ID))
    return btif_rc_get_interface();

  if (is_profile(profile_id, BT_PROFILE_AV_RC_CTRL_ID))
    return btif_rc_ctrl_get_interface();

<<<<<<< HEAD
#ifdef WIPOWER_SUPPORTED
  if (is_profile(profile_id, BT_PROFILE_WIPOWER_VENDOR_ID))
    return get_wipower_interface();
#endif
=======
  if (is_profile(profile_id, BT_TEST_INTERFACE_MCAP_ID))
    return stack_mcap_get_interface();
>>>>>>> 1297a28b

  return NULL;
}

int dut_mode_configure(uint8_t enable) {
  LOG_INFO(LOG_TAG, "%s", __func__);

  /* sanity check */
  if (interface_ready() == false) return BT_STATUS_NOT_READY;

  return btif_dut_mode_configure(enable);
}

int dut_mode_send(uint16_t opcode, uint8_t* buf, uint8_t len) {
  LOG_INFO(LOG_TAG, "%s", __func__);

  /* sanity check */
  if (interface_ready() == false) return BT_STATUS_NOT_READY;

  return btif_dut_mode_send(opcode, buf, len);
}

int le_test_mode(uint16_t opcode, uint8_t* buf, uint8_t len) {
  LOG_INFO(LOG_TAG, "%s", __func__);

  /* sanity check */
  if (interface_ready() == false) return BT_STATUS_NOT_READY;

  return btif_le_test_mode(opcode, buf, len);
}

static int set_os_callouts(bt_os_callouts_t* callouts) {
  wakelock_set_os_callouts(callouts);
  return BT_STATUS_SUCCESS;
}

static int config_clear(void) {
  LOG_INFO(LOG_TAG, "%s", __func__);
  return btif_config_clear() ? BT_STATUS_SUCCESS : BT_STATUS_FAIL;
}

static const bt_interface_t bluetoothInterface = {
    sizeof(bluetoothInterface),
    init,
    enable,
    disable,
    cleanup,
    get_adapter_properties,
    get_adapter_property,
    set_adapter_property,
    get_remote_device_properties,
    get_remote_device_property,
    set_remote_device_property,
    get_remote_service_record,
    get_remote_services,
    start_discovery,
    cancel_discovery,
    create_bond,
    create_bond_out_of_band,
    remove_bond,
    cancel_bond,
    get_connection_state,
    pin_reply,
    ssp_reply,
    get_profile_interface,
    dut_mode_configure,
    dut_mode_send,
    le_test_mode,
    set_os_callouts,
    read_energy_info,
    dump,
    config_clear,
    interop_database_clear,
    interop_database_add,
};

const bt_interface_t* bluetooth__get_bluetooth_interface() {
  /* fixme -- add property to disable bt interface ? */

  return &bluetoothInterface;
}

static int close_bluetooth_stack(UNUSED_ATTR struct hw_device_t* device) {
  cleanup();
  return 0;
}

static int open_bluetooth_stack(const struct hw_module_t* module,
                                UNUSED_ATTR char const* name,
                                struct hw_device_t** abstraction) {
  static bluetooth_device_t device;
  device.common.tag = HARDWARE_DEVICE_TAG;
  device.common.version = 0;
  device.common.close = close_bluetooth_stack;
  device.get_bluetooth_interface = bluetooth__get_bluetooth_interface;
  device.common.module = (struct hw_module_t*)module;
  *abstraction = (struct hw_device_t*)&device;
  return 0;
}

static struct hw_module_methods_t bt_stack_module_methods = {
    .open = open_bluetooth_stack,
};

EXPORT_SYMBOL struct hw_module_t HAL_MODULE_INFO_SYM = {
    .tag = HARDWARE_MODULE_TAG,
    .version_major = 1,
    .version_minor = 0,
    .id = BT_HARDWARE_MODULE_ID,
    .name = "Bluetooth Stack",
    .author = "The Android Open Source Project",
    .methods = &bt_stack_module_methods};<|MERGE_RESOLUTION|>--- conflicted
+++ resolved
@@ -376,15 +376,13 @@
   if (is_profile(profile_id, BT_PROFILE_AV_RC_CTRL_ID))
     return btif_rc_ctrl_get_interface();
 
-<<<<<<< HEAD
 #ifdef WIPOWER_SUPPORTED
   if (is_profile(profile_id, BT_PROFILE_WIPOWER_VENDOR_ID))
     return get_wipower_interface();
 #endif
-=======
+
   if (is_profile(profile_id, BT_TEST_INTERFACE_MCAP_ID))
     return stack_mcap_get_interface();
->>>>>>> 1297a28b
 
   return NULL;
 }
