--- conflicted
+++ resolved
@@ -1845,13 +1845,9 @@
         status = A2DP_CTRL_ACK_INCALL_FAILURE;
         break;
       }
-<<<<<<< HEAD
 #endif
       if (btif_ba_is_active())
       {
-=======
-      if (btif_ba_is_active()) {
->>>>>>> 603ce5ed
         ba_send_message(BTIF_BA_AUDIO_START_REQ_EVT, 0, NULL, false);
         status = A2DP_CTRL_ACK_PENDING;
         break;
