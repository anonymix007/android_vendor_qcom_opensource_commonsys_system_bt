--- conflicted
+++ resolved
@@ -192,10 +192,6 @@
 }
 void btif_ahim_process_request(tA2DP_CTRL_CMD cmd, uint8_t profile, 
                                uint8_t direction) {
-  if (btif_check_dual_mode()) {
-    btif_ahim_process_request_DM(cmd, profile, direction);
-    return;
-  }
   std::lock_guard<std::mutex> lock(active_profile_mtx);
   if (btif_ahim_is_aosp_aidl_hal_enabled()) {
     cur_active_profile = profile;
@@ -232,63 +228,6 @@
   }
 }
 
-<<<<<<< HEAD
-=======
-void btif_ahim_process_request_DM(tA2DP_CTRL_CMD cmd, uint8_t profile,
-                               uint8_t direction) {
-  RawAddress peer_bda;
-  std::lock_guard<std::mutex> lock(active_profile_mtx);
-  switch(profile)  {
-    case A2DP:
-      btif_av_get_active_peer_addr(&peer_bda);
-      LOG(INFO) << __func__ << ": Sending AIDL request to AV, "
-                << "Peer BDA: " << peer_bda << ", isEmpty: " << peer_bda.IsEmpty();
-      if (!peer_bda.IsEmpty()) {
-         cur_active_profile = profile;
-      }
-      btif_dispatch_sm_event(BTIF_AV_PROCESS_HIDL_REQ_EVT,
-                             (char*)&cmd, sizeof(cmd));
-      break;
-    case AUDIO_GROUP_MGR:
-      btif_av_get_active_peer_addr(&peer_bda);
-      LOG(INFO) << __func__ << ": Sending AIDL request to Audio Group Manager, "
-                << "Peer BDA: " << peer_bda << ", isEmpty: " << peer_bda.IsEmpty();
-      if (peer_bda.IsEmpty()) {
-         cur_active_profile = profile;
-      }
-      if (pclient_cbs[AUDIO_GROUP_MGR - 1] &&
-          pclient_cbs[AUDIO_GROUP_MGR - 1]->client_cb) {
-        LOG(INFO) << __func__ << ": Calling call back for Audio Group Manager";
-        pclient_cbs[AUDIO_GROUP_MGR - 1]->client_cb(cmd, direction);
-      }
-      else
-        BTIF_TRACE_ERROR("%s, Audio Group Manager is not registered with AHIM",
-                          __func__);
-      break;
-    case BROADCAST:
-      btif_av_get_active_peer_addr(&peer_bda);
-      LOG(INFO) << __func__ << ": Sending AIDL request to BROADCAST, "
-                << "Peer BDA: " << peer_bda;
-      if (peer_bda.IsEmpty()) {
-         cur_active_profile = profile;
-      }
-      if (pclient_cbs[BROADCAST - 1] &&
-          pclient_cbs[BROADCAST - 1]->client_cb) {
-        BTIF_TRACE_IMP("%s: calling call back for BROADCAST", __func__);
-        pclient_cbs[BROADCAST - 1]->client_cb(cmd, direction);
-      }
-      else
-        BTIF_TRACE_ERROR("%s, BROADCAST is not registered with AHIM", __func__);
-      break;
-  }
-}
-
-void btif_ahim_set_latency_mode(bool is_low_latency) {
-  LOG(INFO) << __func__ << ", is_low_latency: " << is_low_latency;
-  btif_apm_set_latency_mode(is_low_latency);
-}
-
->>>>>>> 756fe9a6
 void btif_ahim_update_src_metadata (const source_metadata_t& source_metadata) {
   auto track_count = source_metadata.track_count;
   auto usage = source_metadata.tracks->usage;
@@ -297,7 +236,6 @@
                         << ", usage: " << usage;
 
   // pass on the callbacks to ACM only for new vendor
-<<<<<<< HEAD
   if(btif_ahim_is_aosp_aidl_hal_enabled()) {
     BTIF_TRACE_IMP("%s: sending AIDL request to Audio Group Manager", __func__);
     if (pclient_cbs[AUDIO_GROUP_MGR - 1] &&
@@ -309,32 +247,6 @@
       src_metadata_wait_cv.wait_for(guard, std::chrono::milliseconds(3200),
                         []{return src_metadata_wait;});
       BTIF_TRACE_IMP("%s: src waiting completed", __func__);
-=======
-  if (btif_ahim_is_aosp_aidl_hal_enabled()) {
-    LOG(INFO) << __func__ << ": Current Active Profile: " << loghex(cur_active_profile);
-    if(cur_active_profile == A2DP) {
-      btif_report_a2dp_src_metadata_update((source_metadata_t *)&source_metadata);
-      if (btif_check_dual_mode()) {
-        std::unique_lock<std::mutex> guard(src_metadata_wait_mutex_);
-        src_metadata_wait = false;
-        src_metadata_wait_cv.wait_for(guard, std::chrono::milliseconds(3200),
-                            []{return src_metadata_wait;});
-        LOG(INFO) << __func__ << ": A2DP Src waiting completed!!";
-      }
-    } else if(cur_active_profile == AUDIO_GROUP_MGR ||
-        cur_active_profile == BROADCAST) {
-      LOG(INFO) << __func__ << ": Sending AIDL request to Audio Group Manager";
-      if (pclient_cbs[AUDIO_GROUP_MGR - 1] &&
-          pclient_cbs[AUDIO_GROUP_MGR - 1]->src_meta_update) {
-        LOG(INFO) << __func__ << ": Calling call back for Audio Group Manager";
-        std::unique_lock<std::mutex> guard(src_metadata_wait_mutex_);
-        src_metadata_wait = false;
-        pclient_cbs[AUDIO_GROUP_MGR - 1]->src_meta_update(source_metadata);
-        src_metadata_wait_cv.wait_for(guard, std::chrono::milliseconds(3200),
-                          []{return src_metadata_wait;});
-        LOG(INFO) << __func__ << ": Src waiting completed";
-      }
->>>>>>> 756fe9a6
     }
   }
 }
@@ -378,7 +290,6 @@
     std::lock_guard<std::mutex>lock(session_mtx);
     BTIF_TRACE_IMP("%s: AIDL", __func__);
     if (profile == A2DP) {
-      if (!btif_check_dual_mode()) {
         if (unicastSinkClientInterface != nullptr) {
           leAudioClientInterface->ReleaseSink(unicastSinkClientInterface);
           unicastSinkClientInterface = nullptr;
@@ -391,7 +302,6 @@
           leAudioClientInterface->ReleaseSink(broadcastSinkClientInterface);
           broadcastSinkClientInterface = nullptr;
         }
-      }
       return bluetooth::audio::aidl::a2dp::init(t);
     } else {
       if(leAudioClientInterface == nullptr) {
