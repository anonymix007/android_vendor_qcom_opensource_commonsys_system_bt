/******************************************************************************
 * Copyright (C) 2017, The Linux Foundation. All rights reserved.
 * Not a Contribution.
 ******************************************************************************/
/******************************************************************************
 *  Copyright (C) 2009-2016 Broadcom Corporation
 *
 *  Licensed under the Apache License, Version 2.0 (the "License");
 *  you may not use this file except in compliance with the License.
 *  You may obtain a copy of the License at:
 *
 *  http://www.apache.org/licenses/LICENSE-2.0
 *
 *  Unless required by applicable law or agreed to in writing, software
 *  distributed under the License is distributed on an "AS IS" BASIS,
 *  WITHOUT WARRANTIES OR CONDITIONS OF ANY KIND, either express or implied.
 *  See the License for the specific language governing permissions and
 *  limitations under the License.
 *
 ******************************************************************************/

#define LOG_TAG "btif_av"

#include "btif_av.h"

#include <base/logging.h>
#include <string.h>

#include <hardware/bluetooth.h>
#include <hardware/bt_av.h>
#include <hardware/bt_rc.h>

#include "audio_a2dp_hw/include/audio_a2dp_hw.h"
#include "bt_common.h"
#include "bt_utils.h"
#include "bta_api.h"
#include "btif_storage.h"
#include "btif_a2dp.h"
#include "btif_a2dp_audio_interface.h"
#include "btif_a2dp_control.h"
#include "btif_a2dp_sink.h"
#include "btif_av_co.h"
#include "btif_profile_queue.h"
#include "btif_util.h"
#include "btu.h"
#include "osi/include/allocator.h"
#include "osi/include/osi.h"
#include "osi/include/properties.h"

/*****************************************************************************
 *  Constants & Macros
 *****************************************************************************/
#define BTIF_AV_SERVICE_NAME "Advanced Audio"
#define BTIF_AVK_SERVICE_NAME "Advanced Audio Sink"

#define BTIF_TIMEOUT_AV_OPEN_ON_RC_MS (2 * 1000)

/* Number of BTIF-AV control blocks */
/* Now supports Two AV connections. */
#define BTIF_AV_NUM_CB       2
#define HANDLE_TO_INDEX(x) ((x & BTA_AV_HNDL_MSK) - 1)
#define INVALID_INDEX        -1

typedef enum {
  BTIF_AV_STATE_IDLE = 0x0,
  BTIF_AV_STATE_OPENING,
  BTIF_AV_STATE_OPENED,
  BTIF_AV_STATE_STARTED,
  BTIF_AV_STATE_CLOSING
} btif_av_state_t;

/* Should not need dedicated suspend state as actual actions are no
   different than open state. Suspend flags are needed however to prevent
   media task from trying to restart stream during remote suspend or while
   we are in the process of a local suspend */

#define BTIF_AV_FLAG_LOCAL_SUSPEND_PENDING 0x1
#define BTIF_AV_FLAG_REMOTE_SUSPEND 0x2
#define BTIF_AV_FLAG_PENDING_START 0x4
#define BTIF_AV_FLAG_PENDING_STOP 0x8
#define BTIF_TIMEOUT_AV_COLL_DETECTED_MS (2 * 1000)
#define BTIF_ERROR_SRV_AV_CP_NOT_SUPPORTED   705

/* Host role definitions */
#define HOST_ROLE_MASTER                   0x00
#define HOST_ROLE_SLAVE                    0x01
#define HOST_ROLE_UNKNOWN                  0xff


/*****************************************************************************
 *  Local type definitions
 *****************************************************************************/

typedef struct {
  tBTA_AV_HNDL bta_handle;
  RawAddress peer_bda;
  btif_sm_handle_t sm_handle;
  uint8_t flags;
  tBTA_AV_EDR edr;
  uint8_t peer_sep; /* sep type of peer device */
  std::vector<btav_a2dp_codec_config_t> codec_priorities;
  bool edr_3mbps;
  bool dual_handoff;
  bool current_playing;
  btif_sm_state_t state;
  int service;
  bool is_slave;
  bool is_device_playing;
  bool reconfig_pending; /* flag used for codec switch */
} btif_av_cb_t;

typedef struct {
  RawAddress* target_bda;
  uint16_t uuid;
} btif_av_connect_req_t;

typedef struct {
  int sample_rate;
  int channel_count;
  RawAddress peer_bd;
} btif_av_sink_config_req_t;

/*****************************************************************************
 *  Static variables
 *****************************************************************************/
static btav_source_callbacks_t* bt_av_src_callbacks = NULL;
static btav_sink_callbacks_t* bt_av_sink_callbacks = NULL;
static btif_av_cb_t btif_av_cb[BTIF_AV_NUM_CB] = {
    { 0, {{0}}, 0, 0, 0, 0, std::vector<btav_a2dp_codec_config_t>(), false,
    false, false, BTIF_AV_STATE_IDLE, BTA_A2DP_SOURCE_SERVICE_ID, false, false, false},
    { 0, {{0}}, 0, 0, 0, 0, std::vector<btav_a2dp_codec_config_t>(), false,
    false, false, BTIF_AV_STATE_IDLE, BTA_A2DP_SOURCE_SERVICE_ID, false, false, false},
};
static alarm_t* av_open_on_rc_timer = NULL;
static btif_sm_event_t idle_rc_event;
static tBTA_AV idle_rc_data;
int btif_max_av_clients = 1;
static bool enable_multicast = false;
static bool is_multicast_supported = false;
static bool multicast_disabled = false;
static RawAddress retry_bda;
static int conn_retry_count = 1;
static alarm_t *av_coll_detected_timer = NULL;
static bool isA2dpSink = false;

/*SPLITA2DP */
bool bt_split_a2dp_enabled = false;
bool reconfig_a2dp = false;
bool btif_a2dp_audio_if_init = false;
bool codec_cfg_change = false;
/*SPLITA2DP */
/* both interface and media task needs to be ready to alloc incoming request */
#define CHECK_BTAV_INIT()                                                    \
  do {                                                                       \
    if (((bt_av_src_callbacks == NULL) && (bt_av_sink_callbacks == NULL)) || \
        (btif_av_cb[0].sm_handle == NULL)) {                                    \
      BTIF_TRACE_WARNING("%s: BTAV not initialized", __func__);              \
      return BT_STATUS_NOT_READY;                                            \
    }                                                                        \
  } while (0)

/* Helper macro to avoid code duplication in the state machine handlers */
#define CHECK_RC_EVENT(e, d)       \
  case BTA_AV_RC_BROWSE_OPEN_EVT:  \
  case BTA_AV_RC_CLOSE_EVT:        \
  case BTA_AV_RC_BROWSE_CLOSE_EVT: \
  case BTA_AV_REMOTE_CMD_EVT:      \
  case BTA_AV_VENDOR_CMD_EVT:      \
  case BTA_AV_META_MSG_EVT:        \
  case BTA_AV_RC_FEAT_EVT:         \
  case BTA_AV_REMOTE_RSP_EVT: {    \
    btif_rc_handler(e, d);         \
  } break;

static bool btif_av_state_idle_handler(btif_sm_event_t event, void* data, int idx);
static bool btif_av_state_opening_handler(btif_sm_event_t event, void* data, int idx);
static bool btif_av_state_opened_handler(btif_sm_event_t event, void* data, int idx);
static bool btif_av_state_started_handler(btif_sm_event_t event, void* data, int idx);
static bool btif_av_state_closing_handler(btif_sm_event_t event, void* data, int idx);

static bool btif_av_get_valid_idx(int idx);
int btif_av_idx_by_bdaddr(RawAddress *bd_addr);
static int btif_av_get_valid_idx_for_rc_events(RawAddress bd_addr, int rc_handle);
static int btif_get_conn_state_of_device(RawAddress address);
static bt_status_t connect_int(RawAddress *bd_addr, uint16_t uuid);
static void btif_av_update_current_playing_device(int index);
static void btif_av_check_rc_connection_priority(void *p_data);
static bt_status_t connect_int(RawAddress* bd_addr, uint16_t uuid);
static bool btif_av_allow_codec_config_change(btav_a2dp_codec_index_t codec_type,
                                        btav_a2dp_codec_sample_rate_t sample_rate);
#ifdef AVK_BACKPORT
void btif_av_request_audio_focus(bool enable);
#endif

static const btif_sm_handler_t btif_av_state_handlers[] = {
    btif_av_state_idle_handler, btif_av_state_opening_handler,
    btif_av_state_opened_handler, btif_av_state_started_handler,
    btif_av_state_closing_handler};

static void btif_av_event_free_data(btif_sm_event_t event, void* p_data);

/*************************************************************************
 * Extern functions
 ************************************************************************/
extern void btif_rc_handler(tBTA_AV_EVT event, tBTA_AV* p_data);
extern bool btif_rc_get_connected_peer(RawAddress* peer_addr);
extern uint8_t btif_rc_get_connected_peer_handle(const RawAddress& peer_addr);
extern void btif_rc_check_handle_pending_play(const RawAddress& peer_addr,
                                              bool bSendToApp);
<<<<<<< HEAD
extern void btif_rc_get_playing_device(RawAddress address);
extern void btif_rc_clear_playing_state(bool play);
extern void btif_rc_clear_priority(RawAddress address);
extern void btif_rc_send_pause_command(RawAddress bda);
extern uint16_t btif_dm_get_br_edr_links();
extern uint16_t btif_dm_get_le_links();
extern uint16_t btif_hf_is_call_vr_idle();
extern void btif_a2dp_on_idle(int index);
extern fixed_queue_t* btu_general_alarm_queue;
=======
>>>>>>> 1bc65a4e

/*****************************************************************************
 * Local helper functions
 *****************************************************************************/
bool btif_av_is_connected_on_other_idx(int current_index);
bool btif_av_is_playing_on_other_idx(int current_index);
void btif_av_update_multicast_state(int index);
bool btif_av_get_ongoing_multicast();
tBTA_AV_HNDL btif_av_get_playing_device_hdl();
tBTA_AV_HNDL btif_av_get_av_hdl_from_idx(uint8_t idx);
int btif_av_get_other_connected_idx(int current_index);
void btif_av_reset_reconfig_flag();
bool btif_av_is_device_disconnecting();
tBTA_AV_HNDL btif_av_get_reconfig_dev_hndl();
void btif_av_reset_codec_reconfig_flag();

const char* dump_av_sm_state_name(btif_av_state_t state) {
  switch (state) {
    CASE_RETURN_STR(BTIF_AV_STATE_IDLE)
    CASE_RETURN_STR(BTIF_AV_STATE_OPENING)
    CASE_RETURN_STR(BTIF_AV_STATE_OPENED)
    CASE_RETURN_STR(BTIF_AV_STATE_STARTED)
    CASE_RETURN_STR(BTIF_AV_STATE_CLOSING)
    default:
      return "UNKNOWN_STATE";
  }
}

const char* dump_av_sm_event_name(btif_av_sm_event_t event) {
  switch ((int)event) {
    CASE_RETURN_STR(BTA_AV_ENABLE_EVT)
    CASE_RETURN_STR(BTA_AV_REGISTER_EVT)
    CASE_RETURN_STR(BTA_AV_OPEN_EVT)
    CASE_RETURN_STR(BTA_AV_CLOSE_EVT)
    CASE_RETURN_STR(BTA_AV_START_EVT)
    CASE_RETURN_STR(BTA_AV_STOP_EVT)
    CASE_RETURN_STR(BTA_AV_PROTECT_REQ_EVT)
    CASE_RETURN_STR(BTA_AV_PROTECT_RSP_EVT)
    CASE_RETURN_STR(BTA_AV_RC_OPEN_EVT)
    CASE_RETURN_STR(BTA_AV_RC_CLOSE_EVT)
    CASE_RETURN_STR(BTA_AV_RC_BROWSE_OPEN_EVT)
    CASE_RETURN_STR(BTA_AV_RC_BROWSE_CLOSE_EVT)
    CASE_RETURN_STR(BTA_AV_REMOTE_CMD_EVT)
    CASE_RETURN_STR(BTA_AV_REMOTE_RSP_EVT)
    CASE_RETURN_STR(BTA_AV_VENDOR_CMD_EVT)
    CASE_RETURN_STR(BTA_AV_VENDOR_RSP_EVT)
    CASE_RETURN_STR(BTA_AV_RECONFIG_EVT)
    CASE_RETURN_STR(BTA_AV_SUSPEND_EVT)
    CASE_RETURN_STR(BTA_AV_PENDING_EVT)
    CASE_RETURN_STR(BTA_AV_META_MSG_EVT)
    CASE_RETURN_STR(BTA_AV_REJECT_EVT)
    CASE_RETURN_STR(BTA_AV_RC_FEAT_EVT)
    CASE_RETURN_STR(BTA_AV_OFFLOAD_START_RSP_EVT)
    CASE_RETURN_STR(BTIF_SM_ENTER_EVT)
    CASE_RETURN_STR(BTIF_SM_EXIT_EVT)
    CASE_RETURN_STR(BTIF_AV_CONNECT_REQ_EVT)
    CASE_RETURN_STR(BTIF_AV_DISCONNECT_REQ_EVT)
    CASE_RETURN_STR(BTIF_AV_START_STREAM_REQ_EVT)
    CASE_RETURN_STR(BTIF_AV_STOP_STREAM_REQ_EVT)
    CASE_RETURN_STR(BTIF_AV_SUSPEND_STREAM_REQ_EVT)
    CASE_RETURN_STR(BTIF_AV_SOURCE_CONFIG_REQ_EVT)
    CASE_RETURN_STR(BTIF_AV_SOURCE_CONFIG_UPDATED_EVT)
    CASE_RETURN_STR(BTIF_AV_SINK_CONFIG_REQ_EVT)
    CASE_RETURN_STR(BTIF_AV_OFFLOAD_START_REQ_EVT)
    default:
      return "UNKNOWN_EVENT";
  }
}

/****************************************************************************
 *  Local helper functions
 ****************************************************************************/
/*******************************************************************************
 *
 * Function         btif_initiate_av_open_timer_timeout
 *
 * Description      Timer to trigger AV open if the remote headset establishes
 *                  RC connection w/o AV connection. The timer is needed to IOP
 *                  with headsets that do establish AV after RC connection.
 *
 * Returns          void
 *
 ******************************************************************************/
static void btif_initiate_av_open_timer_timeout(UNUSED_ATTR void* data) {
  RawAddress peer_addr;
  btif_av_connect_req_t connect_req;

  /* is there at least one RC connection - There should be */
  if (btif_rc_get_connected_peer(&peer_addr)) {
    /* Check if this peer_addr is same as currently connected AV*/
    if (btif_get_conn_state_of_device(peer_addr) == BTIF_AV_STATE_OPENED) {
      BTIF_TRACE_DEBUG("AV is already connected");
    } else {
      uint8_t rc_handle;
      int index;
      /* Multicast: Check if AV slot is available for connection
       * If not available, AV got connected to different devices.
       * Disconnect this RC connection without AV connection.
       */
      rc_handle = btif_rc_get_connected_peer_handle(peer_addr);
      index = btif_av_get_valid_idx_for_rc_events(peer_addr, rc_handle);
      if (index >= btif_max_av_clients) {
          BTIF_TRACE_ERROR("%s No slot free for AV connection, back off",
                            __func__);
          return;
      }
      BTIF_TRACE_DEBUG("%s Issuing connect to the remote RC peer", __func__);
    /* In case of AVRCP connection request, we will initiate SRC connection */
    connect_req.target_bda = &peer_addr;
    if (bt_av_sink_callbacks != NULL)
      connect_req.uuid = UUID_SERVCLASS_AUDIO_SINK;
    else if (bt_av_src_callbacks != NULL)
      connect_req.uuid = UUID_SERVCLASS_AUDIO_SOURCE;
    btif_dispatch_sm_event(BTIF_AV_CONNECT_REQ_EVT, (char*)&connect_req,
                           sizeof(connect_req));
    }
  } else {
    BTIF_TRACE_ERROR("%s No connected RC peers", __func__);
  }
}

/*****************************************************************************
 *  Static functions
 *****************************************************************************/

/*******************************************************************************
 *
 * Function         btif_report_connection_state
 *
 * Description      Updates the components via the callbacks about the
 *                  connection state of a2dp connection.
 *
 * Returns          None
 *
 ******************************************************************************/
static void btif_report_connection_state(btav_connection_state_t state,
                                         RawAddress* bd_addr) {
  if (bt_av_sink_callbacks != NULL) {
    HAL_CBACK(bt_av_sink_callbacks, connection_state_cb, state, bd_addr);
  } else if (bt_av_src_callbacks != NULL) {
    HAL_CBACK(bt_av_src_callbacks, connection_state_cb, state, bd_addr);
  }
}

/*******************************************************************************
 *
 * Function         btif_report_audio_state
 *
 * Description      Updates the components via the callbacks about the audio
 *                  state of a2dp connection. The state is updated when either
 *                  the remote ends starts streaming (started state) or whenever
 *                  it transitions out of started state (to opened or streaming)
 *                  state.
 *
 * Returns          None
 *
 ******************************************************************************/
static void btif_report_audio_state(btav_audio_state_t state,
                                    RawAddress* bd_addr) {
  if (bt_av_sink_callbacks != NULL) {
    HAL_CBACK(bt_av_sink_callbacks, audio_state_cb, state, bd_addr);
  } else if (bt_av_src_callbacks != NULL) {
    HAL_CBACK(bt_av_src_callbacks, audio_state_cb, state, bd_addr);
  }
}

static void btif_update_source_codec(void* p_data) {
  btav_a2dp_codec_config_t req;
  // copy to avoid alignment problems
  memcpy(&req, p_data, sizeof(req));

  BTIF_TRACE_DEBUG("BTIF_AV_SOURCE_CONFIG_REQ_EVT");
  btif_a2dp_source_encoder_user_config_update_req(req);
}

static void btif_report_source_codec_state(UNUSED_ATTR void* p_data,
                                            RawAddress* bd_addr) {
  btav_a2dp_codec_config_t codec_config;
  std::vector<btav_a2dp_codec_config_t> codecs_local_capabilities;
  std::vector<btav_a2dp_codec_config_t> codecs_selectable_capabilities;

  A2dpCodecs* a2dp_codecs = bta_av_get_a2dp_codecs();
  if (a2dp_codecs == nullptr) return;
  if (!a2dp_codecs->getCodecConfigAndCapabilities(
          &codec_config, &codecs_local_capabilities,
          &codecs_selectable_capabilities)) {
    BTIF_TRACE_WARNING(
        "BTIF_AV_SOURCE_CONFIG_UPDATED_EVT failed: "
        "cannot get codec config and capabilities");
    return;
  }
  if (bt_av_src_callbacks != NULL) {
    BTIF_TRACE_DEBUG("%s codec config changed BDA:0x%02X%02X%02X%02X%02X%02X", __func__,
                   bd_addr->address[0], bd_addr->address[1], bd_addr->address[2],
                   bd_addr->address[3], bd_addr->address[4], bd_addr->address[5]);
    HAL_CBACK(bt_av_src_callbacks, audio_config_cb, codec_config,
              codecs_local_capabilities, codecs_selectable_capabilities, bd_addr);
  }
}


static void btif_av_collission_timer_timeout(UNUSED_ATTR void *data) {
  RawAddress *target_bda = &retry_bda;
  btif_sm_state_t av_state;
  RawAddress av_address;

  av_address = *target_bda;
  av_state = btif_get_conn_state_of_device(av_address);
  BTIF_TRACE_DEBUG("%s(): AV state: %d", __func__, av_state);
  BTIF_TRACE_DEBUG("TARGET BD ADDRESS %s", av_address.ToString().c_str());

  if (av_state == BTIF_AV_STATE_IDLE && conn_retry_count <= 1) {
    if (bt_av_src_callbacks != NULL) {
      BTIF_TRACE_DEBUG("%s Starting A2dp connection", __FUNCTION__);
      conn_retry_count++;
      btif_queue_connect(UUID_SERVCLASS_AUDIO_SOURCE, target_bda, connect_int);
    } else {
      BTIF_TRACE_DEBUG("%s Aborting A2dp connection retry", __FUNCTION__);
    }
  } else if (btif_rc_get_connected_peer_handle(av_address) == BTRC_HANDLE_NONE
            && conn_retry_count <= 1) {
    tBTA_AV_HNDL handle;
    int idx = btif_av_idx_by_bdaddr(&av_address);
    if (idx == btif_max_av_clients) {
      BTIF_TRACE_ERROR("%s: Invalid handle",__func__);
      handle = (tBTA_AV_HNDL)INVALID_INDEX;
    } else {
      handle = btif_av_cb[idx].bta_handle;
    }
    BTIF_TRACE_DEBUG("%s Starting Avrcp connection for handle: %d", __FUNCTION__, handle);
    if ((handle != (tBTA_AV_HNDL)INVALID_INDEX) && (bt_av_src_callbacks != NULL)) {
      BTA_AvOpenRc(handle);
      conn_retry_count++;
    } else {
      BTIF_TRACE_DEBUG("%s Aborting Avrcp connection retry", __FUNCTION__);
    }
  } else {
    if (conn_retry_count > 1) {
      conn_retry_count = 1;
      BTIF_TRACE_DEBUG("%s Connection Retry count exceeded", __FUNCTION__);
      return;
    }
    BTIF_TRACE_DEBUG("%s A2dp already connected", __FUNCTION__);
    BTIF_TRACE_DEBUG("%s Avrcp already connected on handle: %d", __FUNCTION__,
                   btif_rc_get_connected_peer_handle(av_address));
  }
}

static void btif_av_check_and_start_collission_timer(int index) {
  retry_bda = btif_av_cb[index].peer_bda;

  BTIF_TRACE_DEBUG("%s(), index: %d ", __func__, index);

  if (alarm_is_scheduled(av_coll_detected_timer)) {
    alarm_cancel(av_coll_detected_timer);
    BTIF_TRACE_DEBUG("btif_av_check_and_start_collission_timer:Deleting previously queued timer");
  }
  alarm_set_on_queue(av_coll_detected_timer,
                     BTIF_TIMEOUT_AV_COLL_DETECTED_MS,
                     btif_av_collission_timer_timeout,
                     NULL,
                     btu_general_alarm_queue);
}


/*****************************************************************************
 *
 * Function     btif_av_state_idle_handler
 *
 * Description  State managing disconnected AV link
 *
 * Returns      true if event was processed, false otherwise
 *
 ******************************************************************************/

static bool btif_av_state_idle_handler(btif_sm_event_t event, void* p_data, int index) {
  char a2dp_role[255] = "false";
  RawAddress *bt_addr = nullptr;
  BTIF_TRACE_DEBUG("%s event:%s flags %x on index %x", __func__,
                   dump_av_sm_event_name((btif_av_sm_event_t)event),
                   btif_av_cb[index].flags, index);

  switch (event) {
    case BTIF_SM_ENTER_EVT:
      /* clear the peer_bda */
      BTIF_TRACE_EVENT("IDLE state for index: %d", index);
      memset(&btif_av_cb[index].peer_bda, 0, sizeof(RawAddress)); //TODO
      btif_av_cb[index].flags = 0;
      btif_av_cb[index].edr_3mbps = false;
      btif_av_cb[index].edr = 0;
      btif_av_cb[index].current_playing = false;
      btif_av_cb[index].is_slave = false;
      btif_av_cb[index].is_device_playing = false;
      btif_av_cb[index].reconfig_pending = false;
      for (int i = 0; i < btif_max_av_clients; i++)
        btif_av_cb[i].dual_handoff = false;
      osi_property_get("persist.service.bt.a2dp.sink", a2dp_role, "false");
      if (!strncmp("false", a2dp_role, 5)) {
        btif_av_cb[index].peer_sep = AVDT_TSEP_SNK;
        isA2dpSink = true;
      } else {
        btif_av_cb[index].peer_sep = AVDT_TSEP_SRC;
        isA2dpSink = false;
      }
      /* This API will be called twice at initialization
      ** Idle can be moved when device is disconnected too.
      ** Take care of other connected device here.*/
      if (!btif_av_is_connected()) {
        BTIF_TRACE_EVENT("reset A2dp states in IDLE ");
        bta_av_co_init(btif_av_cb[index].codec_priorities);
        btif_a2dp_on_idle(index);
      } else {
        //There is another AV connection, update current playin
        BTIF_TRACE_EVENT("reset A2dp states in IDLE ");
        btif_av_update_current_playing_device(index);
      }
      if (!btif_av_is_playing_on_other_idx(index) &&
           btif_av_is_split_a2dp_enabled()) {
           BTIF_TRACE_EVENT("reset Vendor flag A2DP state is IDLE");
           reconfig_a2dp = FALSE;
      }
      break;

    case BTIF_SM_EXIT_EVT:
      break;

    case BTA_AV_ENABLE_EVT:
      BTIF_TRACE_EVENT("AV is enabled now for index: %d", index);
      break;

    case BTA_AV_REGISTER_EVT:
      BTIF_TRACE_EVENT("The AV Handle:%d", ((tBTA_AV*)p_data)->registr.hndl);
      btif_av_cb[index].bta_handle = ((tBTA_AV*)p_data)->registr.hndl;
      break;

    case BTA_AV_PENDING_EVT:
    case BTIF_AV_CONNECT_REQ_EVT: {
      if (event == BTIF_AV_CONNECT_REQ_EVT) {
        btif_av_connect_req_t* connect_req_p = (btif_av_connect_req_t*)p_data;
        btif_av_cb[index].peer_bda = *connect_req_p->target_bda;
        BTA_AvOpen(btif_av_cb[index].peer_bda, btif_av_cb[index].bta_handle, true,
                   BTA_SEC_AUTHENTICATE, connect_req_p->uuid);
      } else if (event == BTA_AV_PENDING_EVT) {
        btif_av_cb[index].peer_bda = ((tBTA_AV*)p_data)->pend.bd_addr;
        if (bt_av_src_callbacks != NULL) {
          BTA_AvOpen(btif_av_cb[index].peer_bda, btif_av_cb[index].bta_handle, true,
                     BTA_SEC_AUTHENTICATE, UUID_SERVCLASS_AUDIO_SOURCE);
        }
        if (bt_av_sink_callbacks != NULL) {
          BTA_AvOpen(btif_av_cb[index].peer_bda, btif_av_cb[index].bta_handle, true,
                     BTA_SEC_AUTHENTICATE, UUID_SERVCLASS_AUDIO_SINK);
        }
      }
      btif_sm_change_state(btif_av_cb[index].sm_handle, BTIF_AV_STATE_OPENING);
    } break;

    case BTA_AV_RC_OPEN_EVT:
      /* IOP_FIX: Jabra 620 only does RC open without AV open whenever it
       * connects. So
       * as per the AV WP, an AVRC connection cannot exist without an AV
       * connection. Therefore,
       * we initiate an AV connection if an RC_OPEN_EVT is received when we are
       * in AV_CLOSED state.
       * We initiate the AV connection after a small 3s timeout to avoid any
       * collisions from the
       * headsets, as some headsets initiate the AVRC connection first and then
       * immediately initiate the AV connection
       *
       * TODO: We may need to do this only on an AVRCP Play. FixMe
       */
<<<<<<< HEAD
      /* Check if connection allowed with this device
       * In Dual A2dp case, this event can come for both the headsets.
       * Reject second connection request as we are already checking
       * for device priority for first device and we cannot queue
       * incoming connections requests.
       */
      if (idle_rc_event != 0) {
        BTIF_TRACE_DEBUG("Processing another RC Event ");
        return false;
      }
      memcpy(&idle_rc_data, ((tBTA_AV*)p_data), sizeof(tBTA_AV));
      if (event == BTA_AV_RC_OPEN_EVT) {
        if (((tBTA_AV*)p_data)->rc_open.status == BTA_AV_SUCCESS) {
            btif_av_cb[index].peer_bda = ((tBTA_AV*)p_data)->rc_open.peer_addr;
        } else {
          idle_rc_event = 0;
          return true;
        }
      } else
        btif_av_cb[index].peer_bda = ((tBTA_AV*)p_data)->pend.bd_addr;

      // Only for AVDTP connection request move to opening state
      if (event == BTA_AV_PENDING_EVT)
        btif_sm_change_state(btif_av_cb[index].sm_handle, BTIF_AV_STATE_OPENING);

      if (bt_av_src_callbacks != NULL) {
        BTIF_TRACE_DEBUG("Calling connection priority callback ");
        idle_rc_event = event;
        HAL_CBACK(bt_av_src_callbacks, connection_priority_cb,
           &(btif_av_cb[index].peer_bda));
        if (event == BTA_AV_PENDING_EVT)
          BTA_AvOpen(btif_av_cb[index].peer_bda,
                     btif_av_cb[index].bta_handle, true,
                     BTA_SEC_AUTHENTICATE, UUID_SERVCLASS_AUDIO_SOURCE);
      }
      if (bt_av_sink_callbacks != NULL) {
        if (event == BTA_AV_PENDING_EVT)
            BTA_AvOpen(btif_av_cb[index].peer_bda, btif_av_cb[index].bta_handle,
               true, BTA_SEC_AUTHENTICATE, UUID_SERVCLASS_AUDIO_SINK);
        else if (event == BTA_AV_RC_OPEN_EVT) {
          alarm_set_on_queue(av_open_on_rc_timer,
          BTIF_TIMEOUT_AV_OPEN_ON_RC_MS,
          btif_initiate_av_open_timer_timeout, NULL,
          btu_general_alarm_queue);
          btif_rc_handler(event, (tBTA_AV *)p_data);
        }
      }
=======

      BTIF_TRACE_DEBUG("BTA_AV_RC_OPEN_EVT received w/o AV");
      alarm_set_on_mloop(av_open_on_rc_timer, BTIF_TIMEOUT_AV_OPEN_ON_RC_MS,
                         btif_initiate_av_open_timer_timeout, NULL);
      btif_rc_handler(event, (tBTA_AV*)p_data);
>>>>>>> 1bc65a4e
      break;

    case BTA_AV_RC_BROWSE_OPEN_EVT:
      BTIF_TRACE_DEBUG("BTA_AV_RC_BROWSE_OPEN_EVT received");
      btif_rc_handler(event, (tBTA_AV*)p_data);
      break;

    case BTIF_AV_SOURCE_CONFIG_REQ_EVT:
      btif_update_source_codec(p_data);
      break;

    case BTIF_AV_SOURCE_CONFIG_UPDATED_EVT:
      if (p_data != NULL) {
          bt_addr = (RawAddress *)p_data;
      } else {
          bt_addr = &btif_av_cb[index].peer_bda;
      }
      btif_report_source_codec_state(p_data, bt_addr);
      break;

    /*
     * In case Signalling channel is not down
     * and remote started Streaming Procedure
     * we have to handle config and open event in
     * idle_state. We hit these scenarios while running
     * PTS test case for AVRCP Controller
     */
    case BTIF_AV_SINK_CONFIG_REQ_EVT: {
      btif_av_sink_config_req_t req;
      // copy to avoid alignment problems
      memcpy(&req, p_data, sizeof(req));

      BTIF_TRACE_WARNING("BTIF_AV_SINK_CONFIG_REQ_EVT %d %d", req.sample_rate,
                         req.channel_count);
      if (bt_av_sink_callbacks != NULL) {
        HAL_CBACK(bt_av_sink_callbacks, audio_config_cb, &(req.peer_bd),
                  req.sample_rate, req.channel_count);
      }
    } break;

    case BTA_AV_OPEN_EVT: {
      /* We get this event in Idle State if Signaling
       * channel is not closed, only Streaming channel was
       * closed earlier, and now only stream setup process is
       * initiated.
       */
      tBTA_AV *p_bta_data = (tBTA_AV*)p_data;
      btav_connection_state_t state;
      BTIF_TRACE_DEBUG("status:%d, edr 0x%x",p_bta_data->open.status,
                               p_bta_data->open.edr);

      if (p_bta_data->open.status == BTA_AV_SUCCESS) {
        state = BTAV_CONNECTION_STATE_CONNECTED;
        btif_av_cb[index].edr = p_bta_data->open.edr;
        if (p_bta_data->open.role == HOST_ROLE_SLAVE)
          btif_av_cb[index].is_slave = true;
        btif_av_cb[index].peer_sep = p_bta_data->open.sep;

        if (p_bta_data->open.edr & BTA_AV_EDR_3MBPS) {
          BTIF_TRACE_DEBUG("remote supports 3 mbps");
          btif_av_cb[index].edr_3mbps = true;
        }

        btif_av_cb[index].peer_bda = ((tBTA_AV*)p_data)->open.bd_addr;
      } else {
        BTIF_TRACE_WARNING("BTA_AV_OPEN_EVT::FAILED status: %d",
                             p_bta_data->open.status );
        state = BTAV_CONNECTION_STATE_DISCONNECTED;
      }

      /* change state to open based on the status */
      if (p_bta_data->open.status == BTA_AV_SUCCESS) {
        /* inform the application of the event */
        btif_report_connection_state(state, &(btif_av_cb[index].peer_bda));
        btif_sm_change_state(btif_av_cb[index].sm_handle, BTIF_AV_STATE_OPENED);
        /* BTIF AV State updated, now check
         * and update multicast state
         */
        btif_av_update_multicast_state(index);
      }

      if (btif_av_cb[index].peer_sep == AVDT_TSEP_SNK) {
        /* if queued PLAY command,  send it now */
        btif_rc_check_handle_pending_play(p_bta_data->open.bd_addr,
                                             (p_bta_data->open.status == BTA_AV_SUCCESS));
      } else if ((btif_av_cb[index].peer_sep == AVDT_TSEP_SRC) &&
                    (p_bta_data->open.status == BTA_AV_SUCCESS)) {
        /* if queued PLAY command,  send it now */
        btif_rc_check_handle_pending_play(p_bta_data->open.bd_addr, false);
        /* Bring up AVRCP connection too */
        BTA_AvOpenRc(btif_av_cb[index].bta_handle);
      }
      btif_queue_advance();
    } break;

    case BTA_AV_REMOTE_CMD_EVT:
    case BTA_AV_VENDOR_CMD_EVT:
    case BTA_AV_META_MSG_EVT:
    case BTA_AV_RC_FEAT_EVT:
    case BTA_AV_REMOTE_RSP_EVT:
      btif_rc_handler(event, (tBTA_AV*)p_data);
      break;

    case BTA_AV_RC_CLOSE_EVT:
      BTIF_TRACE_DEBUG("BTA_AV_RC_CLOSE_EVT: Stopping AV timer.");
      alarm_cancel(av_open_on_rc_timer);
      btif_rc_handler(event, (tBTA_AV*)p_data);
      break;

    case BTIF_AV_OFFLOAD_START_REQ_EVT:
      BTIF_TRACE_ERROR(
          "BTIF_AV_OFFLOAD_START_REQ_EVT: Stream not Started IDLE");
      btif_a2dp_on_offload_started(BTA_AV_FAIL);
      break;

    default:
      BTIF_TRACE_WARNING("%s : unhandled event:%s", __func__,
                         dump_av_sm_event_name((btif_av_sm_event_t)event));
      return false;
  }

  return true;
}
/*****************************************************************************
 *
 * Function        btif_av_state_opening_handler
 *
 * Description     Intermediate state managing events during establishment
 *                 of avdtp channel
 *
 * Returns         true if event was processed, false otherwise
 *
 ******************************************************************************/

static bool btif_av_state_opening_handler(btif_sm_event_t event, void* p_data,
                                          int index) {
  int i;
  RawAddress* bt_addr = nullptr;
  BTIF_TRACE_DEBUG("%s event:%s flags %x on index %x", __func__,
                   dump_av_sm_event_name((btif_av_sm_event_t)event),
                   btif_av_cb[index].flags, index);

  switch (event) {
    case BTIF_SM_ENTER_EVT:
      /* inform the application that we are entering connecting state */
      if (bt_av_sink_callbacks != NULL)
        HAL_CBACK(bt_av_sink_callbacks, connection_state_cb,
                  BTAV_CONNECTION_STATE_CONNECTING, &(btif_av_cb[index].peer_bda));
      else if (bt_av_src_callbacks != NULL)
        HAL_CBACK(bt_av_src_callbacks, connection_state_cb,
                  BTAV_CONNECTION_STATE_CONNECTING, &(btif_av_cb[index].peer_bda));
      break;

    case BTIF_SM_EXIT_EVT:
      break;

    case BTA_AV_REJECT_EVT:
      BTIF_TRACE_DEBUG(" Received  BTA_AV_REJECT_EVT ");
      btif_report_connection_state(BTAV_CONNECTION_STATE_DISCONNECTED,
                                   &(btif_av_cb[index].peer_bda));
      btif_sm_change_state(btif_av_cb[index].sm_handle, BTIF_AV_STATE_IDLE);
      break;

    case BTA_AV_OPEN_EVT: {
      tBTA_AV* p_bta_data = (tBTA_AV*)p_data;
      btav_connection_state_t state;
      btif_sm_state_t av_state;
      BTIF_TRACE_DEBUG("status:%d, edr 0x%x, role: 0x%x", p_bta_data->open.status,
                       p_bta_data->open.edr, p_bta_data->open.role);

      if (p_bta_data->open.status == BTA_AV_SUCCESS) {
        state = BTAV_CONNECTION_STATE_CONNECTED;
        av_state = BTIF_AV_STATE_OPENED;
/* SPLITA2DP */
        if (btif_a2dp_audio_if_init != true) {
          if (btif_av_is_split_a2dp_enabled()) {
            BTIF_TRACE_DEBUG("Split a2dp enabled:initialize interface ");
            btif_a2dp_audio_if_init = true;
            btif_a2dp_audio_interface_init();
          } else {
            BTIF_TRACE_DEBUG("Split a2dp not enabled");
          }
        } else {
          BTIF_TRACE_DEBUG("audio interface is already initialized");
        }
/* SPLITA2DP */
        btif_av_cb[index].edr = p_bta_data->open.edr;
        if (p_bta_data->open.role == HOST_ROLE_SLAVE)
          btif_av_cb[index].is_slave = true;
        btif_av_cb[index].peer_sep = p_bta_data->open.sep;
        if (p_bta_data->open.edr & BTA_AV_EDR_3MBPS) {
          BTIF_TRACE_DEBUG("remote supports 3 mbps");
          btif_av_cb[index].edr_3mbps = true;
        }
      } else {
        BTIF_TRACE_WARNING("BTA_AV_OPEN_EVT::FAILED status: %d",
                           p_bta_data->open.status);

        /* Multicast: Check if connected to AVRC only device
         * disconnect when Dual A2DP/Multicast is supported.
         */
        RawAddress peer_addr;
        uint8_t peer_handle = BTRC_HANDLE_NONE;
        if (btif_rc_get_connected_peer(&peer_addr) &&
            (btif_av_cb[index].peer_bda == peer_addr)) {

          /*
           * Disconnect AVRCP connection, if
           * A2DP conneciton failed, for any reason
           */
          BTIF_TRACE_WARNING(" Disconnecting AVRCP ");
          peer_handle = btif_rc_get_connected_peer_handle(peer_addr);
          if (peer_handle != BTRC_HANDLE_NONE) {
            BTA_AvCloseRc(peer_handle);
          }
        }
        state = BTAV_CONNECTION_STATE_DISCONNECTED;
        av_state = BTIF_AV_STATE_IDLE;
      }
      if (p_bta_data->open.status != BTA_AV_SUCCESS &&
              p_bta_data->open.status != BTA_AV_FAIL_SDP) {
          btif_av_check_and_start_collission_timer(index);
      }
      /* inform the application of the event */
      btif_report_connection_state(state, &(btif_av_cb[index].peer_bda));
      /* change state to open/idle based on the status */
      btif_sm_change_state(btif_av_cb[index].sm_handle, av_state);
      /* Check if the other connected AV is playing. If YES, trigger DUAL Handoff */
      if (p_bta_data->open.status == BTA_AV_SUCCESS) {
        /* BTIF AV State updated, now check
         * and update multicast state
         */
        btif_av_update_multicast_state(index);

        /*This device should be now ready for all next playbacks*/
        btif_av_cb[index].current_playing = true;
        if (enable_multicast == false) {
          for (i = 0; i < btif_max_av_clients; i++)
            /* Other device is not current playing */
            if (i != index)
              btif_av_cb[i].current_playing = false;

          /* In A2dp Multicast, stack will take care of starting
           * the stream on newly connected A2dp device. If Handoff
           * is supported, trigger Handoff here. */
          if (btif_av_is_playing()) {
            BTIF_TRACE_DEBUG("Trigger Dual A2dp Handoff on %d", index);
            btif_av_trigger_dual_handoff(true, btif_av_cb[index].peer_bda);
          }
        }
        if (btif_av_cb[index].peer_sep == AVDT_TSEP_SNK)
          /* if queued PLAY command,  send it now */
          btif_rc_check_handle_pending_play(p_bta_data->open.bd_addr,
                      (p_bta_data->open.status == BTA_AV_SUCCESS));
        else if (btif_av_cb[index].peer_sep == AVDT_TSEP_SRC) {
          /* if queued PLAY command,  send it now */
          btif_rc_check_handle_pending_play(p_bta_data->open.bd_addr, false);
          /* Bring up AVRCP connection too */
          BTA_AvOpenRc(btif_av_cb[index].bta_handle);
        }
      }
      btif_queue_advance();
    } break;

    case BTIF_AV_SOURCE_CONFIG_REQ_EVT:
      btif_update_source_codec(p_data);
      break;

    case BTIF_AV_SOURCE_CONFIG_UPDATED_EVT:
      if (p_data != NULL) {
          bt_addr = (RawAddress *)p_data;
      } else {
          BTIF_TRACE_DEBUG("%s: p_data not null", __func__);
          bt_addr = &btif_av_cb[index].peer_bda;
      }

      btif_report_source_codec_state(p_data, bt_addr);
      break;

    case BTIF_AV_SINK_CONFIG_REQ_EVT: {
      btif_av_sink_config_req_t req;
      // copy to avoid alignment problems
      memcpy(&req, p_data, sizeof(req));

      BTIF_TRACE_WARNING("BTIF_AV_SINK_CONFIG_REQ_EVT %d %d", req.sample_rate,
                         req.channel_count);
      if (btif_av_cb[index].peer_sep == AVDT_TSEP_SRC &&
          bt_av_sink_callbacks != NULL) {
        HAL_CBACK(bt_av_sink_callbacks, audio_config_cb, &(btif_av_cb[index].peer_bda),
                  req.sample_rate, req.channel_count);
      }
    } break;

    case BTIF_AV_CONNECT_REQ_EVT: {
      // Check for device, if same device which moved to opening then ignore
      // callback
      if (memcmp(((btif_av_connect_req_t*)p_data)->target_bda,
                 &(btif_av_cb[index].peer_bda), sizeof(btif_av_cb[index].peer_bda)) == 0) {
        BTIF_TRACE_DEBUG(
            "%s: Same device moved to Opening state,ignore Connect Req",
            __func__);
      } else {
        BTIF_TRACE_DEBUG("%s: Moved from idle by Incoming Connection request",
                         __func__);
        btif_report_connection_state(
            BTAV_CONNECTION_STATE_DISCONNECTED,
            ((btif_av_connect_req_t*)p_data)->target_bda);
      }
      btif_queue_advance();
    } break;

    case BTA_AV_PENDING_EVT:
      // Check for device, if same device which moved to opening then ignore
      // callback
      if (((tBTA_AV*)p_data)->pend.bd_addr == btif_av_cb[index].peer_bda) {
        BTIF_TRACE_DEBUG(
            "%s: Same device moved to Opening state,ignore Pending Req",
            __func__);
        break;
      } else {
        BTIF_TRACE_DEBUG("%s: Moved from idle by outgoing Connection request",
                         __func__);
        BTA_AvDisconnect(((tBTA_AV*)p_data)->pend.bd_addr);
        break;
      }

    case BTIF_AV_OFFLOAD_START_REQ_EVT:
      BTIF_TRACE_ERROR(
          "BTIF_AV_OFFLOAD_START_REQ_EVT: Stream not Started OPENING");
      btif_a2dp_on_offload_started(BTA_AV_FAIL);
      break;

    case BTA_AV_CLOSE_EVT:
      /* avdtp link is closed. Check if any other device is playing
       * and this is not the one
       */
      if (!btif_av_is_playing())
        btif_a2dp_on_stopped(NULL);
      /* inform the application that we are disconnected */
      btif_report_connection_state(BTAV_CONNECTION_STATE_DISCONNECTED,
         &(btif_av_cb[index].peer_bda));
      btif_queue_advance();
      btif_sm_change_state(btif_av_cb[index].sm_handle, BTIF_AV_STATE_IDLE);
      btif_av_check_and_start_collission_timer(index);
      break;

    case BTIF_AV_DISCONNECT_REQ_EVT:
       btif_report_connection_state(BTAV_CONNECTION_STATE_DISCONNECTED,
           &(btif_av_cb[index].peer_bda));
       BTA_AvClose(btif_av_cb[index].bta_handle);
       btif_queue_advance();
       btif_sm_change_state(btif_av_cb[index].sm_handle, BTIF_AV_STATE_IDLE);
       break;

    case BTA_AV_RC_OPEN_EVT:
       btif_rc_handler(event, (tBTA_AV*)p_data);;
       break;

      CHECK_RC_EVENT(event, (tBTA_AV*)p_data);

    default:
      BTIF_TRACE_WARNING("%s : unhandled event:%s", __func__,
                         dump_av_sm_event_name((btif_av_sm_event_t)event));
      return false;
  }
  return true;
}

/*****************************************************************************
 *
 * Function        btif_av_state_closing_handler
 *
 * Description     Intermediate state managing events during closing
 *                 of avdtp channel
 *
 * Returns         true if event was processed, false otherwise
 *
 ******************************************************************************/

static bool btif_av_state_closing_handler(btif_sm_event_t event, void* p_data, int index) {
  RawAddress *bt_addr = nullptr;

  BTIF_TRACE_DEBUG("%s event:%s flags %x and index %x", __func__,
                   dump_av_sm_event_name((btif_av_sm_event_t)event),
                   btif_av_cb[index].flags, index);

  switch (event) {
    case BTIF_SM_ENTER_EVT:
      if (btif_av_cb[index].peer_sep == AVDT_TSEP_SNK) {
        /* Multicast/Soft Hand-off:
         * If MC/SHO is enabled we need to keep/start playing on
         * other device.
         */
        if (btif_av_is_connected_on_other_idx(index)) {
          if (btif_av_is_playing()) {
              APPL_TRACE_DEBUG("Keep playing on other device");
          } else {
             APPL_TRACE_DEBUG("Not playing on other devie: Set Flush");
             btif_a2dp_source_set_tx_flush(true);
          }
        } else {
          /* Single connections scenario:
           * Immediately stop transmission of frames
           * wait for audioflinger to stop a2dp
           */
          btif_a2dp_source_set_tx_flush(true);
        }
      }
      if (btif_av_cb[index].peer_sep == AVDT_TSEP_SRC)
        btif_a2dp_sink_set_rx_flush(true);
      break;

    case BTA_AV_STOP_EVT:
    case BTIF_AV_STOP_STREAM_REQ_EVT:
      if (btif_av_cb[index].peer_sep == AVDT_TSEP_SNK) {
        /* Dont stop in DUAL A2dp connections, as
         * UIPC will keep waiting for Audio CTRL channel
         * to get closed which is not required in Dual A2dp.
         * We will stop only when only single A2dp conn is present.*/
        if (btif_av_is_connected_on_other_idx(index)) {
          if (!btif_av_is_playing()) {
            APPL_TRACE_WARNING("Suspend the AV Data channel");
            //Flush and close media channel
            btif_a2dp_source_set_tx_flush(true);
            btif_a2dp_source_stop_audio_req();
          }
        } else {
          /* immediately flush any pending tx frames while suspend is pending */
          APPL_TRACE_WARNING("Stop the AV Data channel");
          btif_a2dp_source_set_tx_flush(true);
          btif_a2dp_on_stopped(NULL);
        }
      }
      if (btif_av_cb[index].peer_sep == AVDT_TSEP_SRC) {
        btif_a2dp_sink_set_rx_flush(true);
        btif_a2dp_on_stopped(NULL);
      }
      break;

    case BTIF_SM_EXIT_EVT:
      break;

    case BTIF_AV_SOURCE_CONFIG_REQ_EVT:
      btif_update_source_codec(p_data);
      break;

    case BTIF_AV_SOURCE_CONFIG_UPDATED_EVT:
      if (p_data != NULL) {
          bt_addr = (RawAddress *)p_data;
      } else {
          BTIF_TRACE_DEBUG("%s: p_data not null", __func__);
          bt_addr = &btif_av_cb[index].peer_bda;
      }


      btif_report_source_codec_state(p_data, bt_addr);
      break;

    case BTA_AV_CLOSE_EVT:
      /* inform the application that we are disconnecting */
      btif_report_connection_state(BTAV_CONNECTION_STATE_DISCONNECTED,
                                   &(btif_av_cb[index].peer_bda));

      btif_sm_change_state(btif_av_cb[index].sm_handle, BTIF_AV_STATE_IDLE);
      break;

    /* Handle the RC_CLOSE event for the cleanup */
    case BTA_AV_RC_CLOSE_EVT:
      btif_rc_handler(event, (tBTA_AV*)p_data);
      break;

    /* Handle the RC_BROWSE_CLOSE event for tetsing*/
    case BTA_AV_RC_BROWSE_CLOSE_EVT:
      btif_rc_handler(event, (tBTA_AV*)p_data);
      break;

    case BTIF_AV_OFFLOAD_START_REQ_EVT:
      BTIF_TRACE_ERROR(
          "BTIF_AV_OFFLOAD_START_REQ_EVT: Stream not Started Closing");
      btif_a2dp_on_offload_started(BTA_AV_FAIL);
      break;

    default:
      BTIF_TRACE_WARNING("%s : unhandled event:%s", __func__,
                         dump_av_sm_event_name((btif_av_sm_event_t)event));
      return false;
  }
  return true;
}

/*****************************************************************************
 *
 * Function     btif_av_state_opened_handler
 *
 * Description  Handles AV events while AVDTP is in OPEN state
 *
 * Returns      true if event was processed, false otherwise
 *
 ******************************************************************************/

static bool btif_av_state_opened_handler(btif_sm_event_t event, void* p_data,
                                         int index) {
  RawAddress * bt_addr = NULL;
  tBTA_AV* p_av = (tBTA_AV*)p_data;

  BTIF_TRACE_DEBUG("%s event:%s flags %x peer_sep %x and index %x", __func__,
                   dump_av_sm_event_name((btif_av_sm_event_t)event),
                   btif_av_cb[index].flags, btif_av_cb[index].peer_sep, index);

  if ((event == BTA_AV_REMOTE_CMD_EVT) &&
      (p_av->remote_cmd.rc_id == BTA_AV_RC_PLAY)) {
    for(int i = 0; i < btif_max_av_clients; i++) {
      if (btif_av_cb[i].flags & BTIF_AV_FLAG_REMOTE_SUSPEND) {
        BTIF_TRACE_EVENT("%s: Resetting remote suspend flag on RC PLAY",
                __func__);
        btif_av_cb[i].flags &= ~BTIF_AV_FLAG_REMOTE_SUSPEND;
      }
    }
  }

  switch (event) {
    case BTIF_SM_ENTER_EVT: {
      btif_av_cb[index].flags &= ~BTIF_AV_FLAG_PENDING_STOP;
      btif_av_cb[index].flags &= ~BTIF_AV_FLAG_PENDING_START;
    } break;

    case BTIF_SM_EXIT_EVT: {
      btif_av_cb[index].flags &= ~BTIF_AV_FLAG_PENDING_START;
    } break;

    case BTIF_AV_START_STREAM_REQ_EVT: {
      /* update multicast state here if new device is connected
       * after A2dp connection. New A2dp device is connected
       * whlie playing */
      btif_av_update_multicast_state(index);
      if (btif_av_cb[index].peer_sep == AVDT_TSEP_SRC) {
        BTA_AvStart(btif_av_cb[index].bta_handle);
        btif_av_cb[index].flags |= BTIF_AV_FLAG_PENDING_START;
      } else {
        bt_status_t status = btif_a2dp_source_setup_codec(btif_av_cb[index].bta_handle);
        if (status == BT_STATUS_SUCCESS) {
          int idx = 0;
          BTA_AvStart(btif_av_cb[index].bta_handle);
          if (enable_multicast == true) {
            /* In A2dp Multicast, DUT initiated stream request
             * should be true for all connected A2dp devices
             */
            for (; idx < btif_max_av_clients; idx++)
              btif_av_cb[idx].flags |= BTIF_AV_FLAG_PENDING_START;
          } else
              btif_av_cb[index].flags |= BTIF_AV_FLAG_PENDING_START;
        } else {
          BTIF_TRACE_ERROR("## AV Disconnect## status : %x",status);
          BTA_AvDisconnect(btif_av_cb[index].peer_bda);
        }
      }
    } break;

    case BTA_AV_START_EVT: {
      BTIF_TRACE_DEBUG("BTA_AV_START_EVT status %d, suspending %d, init %d",
          p_av->start.status, p_av->start.suspending, p_av->start.initiator);
      BTIF_TRACE_DEBUG("BTA_AV_START_EVT role: %d", p_av->start.role);
      if (p_av->start.role == HOST_ROLE_SLAVE) {
        btif_av_cb[index].is_slave = true;
      } else {
        // update if we are master after role switch before start
        btif_av_cb[index].is_slave = false;
      }
      /* There can be role switch after device is connected,
       * hence check for role before starting multicast, and
       * disable if we are in slave role for any connection
       */
      btif_av_update_multicast_state(index);

      if ((p_av->start.status == BTA_SUCCESS) && (p_av->start.suspending == true))
        return true;

      /* if remote tries to start a2dp when call is in progress, suspend it right away */
      if ((!(btif_av_cb[index].flags & BTIF_AV_FLAG_PENDING_START)) &&
            (!btif_hf_is_call_vr_idle())) {
        BTIF_TRACE_EVENT("%s: trigger suspend as call is in progress!!", __func__);
        btif_av_cb[index].flags &= ~BTIF_AV_FLAG_PENDING_START;
        btif_sm_change_state(btif_av_cb[index].sm_handle, BTIF_AV_STATE_STARTED);
        btif_dispatch_sm_event(BTIF_AV_SUSPEND_STREAM_REQ_EVT, NULL, 0);
        break;
      }

      /* if remote tries to start a2dp when DUT is a2dp source
       * then suspend. In case a2dp is sink and call is active
       * then disconnect the AVDTP channel
       */
      if (!(btif_av_cb[index].flags & BTIF_AV_FLAG_PENDING_START)) {
        if (btif_av_cb[index].peer_sep == AVDT_TSEP_SNK) {
          if (enable_multicast) {
            /* Stack will start the playback on newly connected
             * A2dp device, if the playback is already happening on
             * other connected device.*/
            if (btif_av_is_playing())
              /* when HS2 is connected during HS1 playing, stack directly
               * sends start event hence update encoder so that least L2CAP
               *  MTU is selected.*/
              BTIF_TRACE_DEBUG("%s: A2dp Multicast playback",
                            __func__);
            /* initiate suspend if start is initiate by remote and multicast
             * is enabled.
             * Avoid suspend if stream is started as quick suspend-start
             * creates IOT issue, seen with SBH50.
             */
            if (!p_av->start.initiator && !btif_av_is_playing()) {
              BTIF_TRACE_DEBUG("initiate suspend for remote start");
              btif_dispatch_sm_event(BTIF_AV_SUSPEND_STREAM_REQ_EVT, NULL, 0);
            }
          } else {
            if ((btif_av_cb[index].flags & BTIF_AV_FLAG_REMOTE_SUSPEND))      {
                BTIF_TRACE_DEBUG("%s: clear remote suspend flag on remote start",
                __func__);
                btif_av_cb[index].flags &= ~BTIF_AV_FLAG_REMOTE_SUSPEND;
            } else {
              bt_property_t prop_name;
              bt_bdname_t bdname;
              bool remote_name = false;
              BTIF_STORAGE_FILL_PROPERTY(&prop_name, BT_PROPERTY_BDNAME,
                                         sizeof(bt_bdname_t), &bdname);
              if (btif_storage_get_remote_device_property(&btif_av_cb[index].peer_bda, &prop_name)
                                                        == BT_STATUS_SUCCESS) {
                remote_name = true;
                BTIF_TRACE_DEBUG("%s: trigger suspend as remote initiated!!",
                            __func__);
                btif_dispatch_sm_event(BTIF_AV_SUSPEND_STREAM_REQ_EVT, NULL, 0);
              } else {
                BTIF_TRACE_DEBUG("%s: honor remote started for BL device",__func__);
              }
            }
          }
        }
      }

      /* remain in open state if status failed */
      /* Multicast-soft Handoff:
       * START failed, cleanup Handoff flag.
       */
      if (p_av->start.status != BTA_AV_SUCCESS) {
        int i;

        /* In case peer is A2DP SRC we do not want to ack commands on UIPC */
        if (btif_av_cb[index].peer_sep == AVDT_TSEP_SNK)
          if (btif_a2dp_on_started(&p_av->start,
              ((btif_av_cb[index].flags & BTIF_AV_FLAG_PENDING_START) != 0),
                btif_av_cb[index].bta_handle))
                  /* only clear pending flag after acknowledgement */
                  btif_av_cb[index].flags &= ~BTIF_AV_FLAG_PENDING_START;
          /* Clear dual handoff flag */
          for(i = 0; i < btif_max_av_clients; i++)
              btif_av_cb[i].dual_handoff = false;

          return false;
      }

#ifndef AVK_BACKPORT
      if (btif_av_cb[index].peer_sep == AVDT_TSEP_SRC)
          btif_a2dp_sink_set_rx_flush(false); /*  remove flush state, ready for streaming*/
#endif
      btif_sm_change_state(btif_av_cb[index].sm_handle, BTIF_AV_STATE_STARTED);
    } break;

    case BTIF_AV_SOURCE_CONFIG_REQ_EVT: {
      btif_update_source_codec(p_data);
    } break;

    case BTIF_AV_SOURCE_CONFIG_UPDATED_EVT: {
      if (p_data != NULL) {
          bt_addr = (RawAddress *)p_data;
      } else {
          BTIF_TRACE_DEBUG("%s: p_data not null", __func__);
          bt_addr = &btif_av_cb[index].peer_bda;
      }

      btif_report_source_codec_state(p_data, bt_addr);
      if (btif_av_is_split_a2dp_enabled()) {
        if (codec_cfg_change) {
          codec_cfg_change = false;
          reconfig_a2dp = TRUE;
          HAL_CBACK(bt_av_src_callbacks, reconfig_a2dp_trigger_cb, 1,
                                       &(btif_av_cb[index].peer_bda));
        }
      }
    } break;

    case BTIF_AV_DISCONNECT_REQ_EVT: {
      BTA_AvClose(btif_av_cb[index].bta_handle);
      if (btif_av_cb[index].peer_sep == AVDT_TSEP_SRC) {
        BTA_AvCloseRc(btif_av_cb[index].bta_handle);
      }

/* SPLITA2DP */
      if (btif_av_is_split_a2dp_enabled()) {
        btif_a2dp_audio_if_init = false;
        btif_a2dp_audio_interface_deinit();
      }
/* SPLITA2DP */
      /* inform the application that we are disconnecting */
      btif_report_connection_state(BTAV_CONNECTION_STATE_DISCONNECTING,
                                   &(btif_av_cb[index].peer_bda));
    } break;

    case BTA_AV_CLOSE_EVT: {
      /* avdtp link is closed
       * Don't close the A2dp when Dual playback is happening
       */
      if (btif_av_is_connected_on_other_idx(index)) {
        APPL_TRACE_WARNING("Conn is closing,close AV data channel");
        if (!btif_av_is_playing()) {
          APPL_TRACE_WARNING("Suspend the AV Data channel");
          /* ensure tx frames are immediately suspended */
          btif_a2dp_source_set_tx_flush(true);
          btif_a2dp_source_stop_audio_req();
        }
      } else {
        APPL_TRACE_WARNING("Stop the AV Data channel");
/* SPLITA2DP */
        if (btif_av_is_split_a2dp_enabled()) {
          btif_a2dp_audio_if_init = false;
          btif_a2dp_audio_interface_deinit();
        }
/* SPLITA2DP */
        btif_a2dp_on_stopped(NULL);
      }

      /* inform the application that we are disconnected */
      btif_report_connection_state(BTAV_CONNECTION_STATE_DISCONNECTED,
                                        &(btif_av_cb[index].peer_bda));

      /* change state to idle, send acknowledgement if start is pending */
      if (btif_av_cb[index].flags & BTIF_AV_FLAG_PENDING_START) {
        btif_a2dp_command_ack(A2DP_CTRL_ACK_FAILURE);
        btif_av_cb[index].flags &= ~BTIF_AV_FLAG_PENDING_START;
      }

      btif_sm_change_state(btif_av_cb[index].sm_handle, BTIF_AV_STATE_IDLE);
    } break;

    case BTA_AV_RECONFIG_EVT: {
      if ((btif_av_cb[index].flags & BTIF_AV_FLAG_PENDING_START) &&
          (p_av->reconfig.status == BTA_AV_SUCCESS)) {
        APPL_TRACE_WARNING("reconfig done BTA_AVstart()");
        BTA_AvStart(btif_av_cb[index].bta_handle);
      } else if (btif_av_cb[index].flags & BTIF_AV_FLAG_PENDING_START) {
        btif_av_cb[index].flags &= ~BTIF_AV_FLAG_PENDING_START;
        btif_a2dp_command_ack(A2DP_CTRL_ACK_FAILURE);
      }
      btif_av_cb[index].reconfig_pending = false;
    } break;

    case BTIF_AV_CONNECT_REQ_EVT: {
      if (memcmp((RawAddress*)p_data, &(btif_av_cb[index].peer_bda),
                 sizeof(btif_av_cb[index].peer_bda)) == 0) {
        BTIF_TRACE_DEBUG("%s: Ignore BTIF_AV_CONNECT_REQ_EVT for same device",
                         __func__);
      } else {
        BTIF_TRACE_DEBUG("%s: Moved to opened by Other Incoming Conn req",
                         __func__);
        btif_report_connection_state(BTAV_CONNECTION_STATE_DISCONNECTED,
                                     (RawAddress*)p_data);
      }
      btif_queue_advance();
    } break;

    case BTIF_AV_OFFLOAD_START_REQ_EVT: {
      BTIF_TRACE_ERROR(
          "BTIF_AV_OFFLOAD_START_REQ_EVT: Stream not Started Opened");
      btif_a2dp_on_offload_started(BTA_AV_FAIL);
    } break;

    case BTA_AV_RC_OPEN_EVT: {
      btif_av_check_rc_connection_priority(p_data);
    }  break;

      CHECK_RC_EVENT(event, (tBTA_AV*)p_data);

    default: {
      BTIF_TRACE_WARNING("%s : unhandled event:%s", __func__,
                         dump_av_sm_event_name((btif_av_sm_event_t)event));
      return false;
    }
  }
  return true;
}

/*****************************************************************************
 *
 * Function     btif_av_state_started_handler
 *
 * Description  Handles AV events while A2DP stream is started
 *
 * Returns      true if event was processed, false otherwise
 *
 ******************************************************************************/

static bool btif_av_state_started_handler(btif_sm_event_t event, void* p_data,
                                          int index) {
  tBTA_AV* p_av = (tBTA_AV*)p_data;
  RawAddress *bt_addr = nullptr;

  btif_sm_state_t state = BTIF_AV_STATE_IDLE;
  int i;

  BTIF_TRACE_DEBUG("%s event:%s flags %x  index =%d", __func__,
                   dump_av_sm_event_name((btif_av_sm_event_t)event),
                   btif_av_cb[index].flags, index);

  switch (event) {
    case BTIF_SM_ENTER_EVT:
      /* Ack from entry point of started handler instead of open state to avoid
       * race condition
       */
      if (btif_av_cb[index].peer_sep == AVDT_TSEP_SNK) {
        if (btif_a2dp_on_started(&p_av->start,
            ((btif_av_cb[index].flags & BTIF_AV_FLAG_PENDING_START) != 0),
              btif_av_cb[index].bta_handle))
              /* only clear pending flag after acknowledgement */
              btif_av_cb[index].flags &= ~BTIF_AV_FLAG_PENDING_START;
      }

      /* Already changed state to started, send acknowledgement
       * if start is pending
       */
      if (btif_av_cb[index].flags & BTIF_AV_FLAG_PENDING_START) {
          if (btif_av_cb[index].peer_sep == AVDT_TSEP_SNK)
              btif_a2dp_on_started(NULL, true, btif_av_cb[index].bta_handle);
          btif_av_cb[index].flags &= ~BTIF_AV_FLAG_PENDING_START;
      }

      /* we are again in started state, clear any remote suspend flags */
      btif_av_cb[index].flags &= ~BTIF_AV_FLAG_REMOTE_SUSPEND;

      /**
       * Report to components above that we have entered the streaming
       * stage, this should usually be followed by focus grant.
       * see update_audio_focus_state()
       */
      btif_report_audio_state(BTAV_AUDIO_STATE_STARTED, &(btif_av_cb[index].peer_bda));
      btif_av_cb[index].is_device_playing = true;

#ifdef AVK_BACKPORT
      if (btif_av_cb[index].peer_sep == AVDT_TSEP_SRC)
        btif_av_request_audio_focus(true);
#endif
      // Clear Dual Handoff for all SCBs. If split a2dp is enabled, clear dual handoff
      // flag in offload resp evt.
      if (!btif_av_is_split_a2dp_enabled()) {
        for(i = 0; i < btif_max_av_clients; i++) {
          btif_av_cb[i].dual_handoff = false;
          // Other device is not current playing
          if (i != index)
            btif_av_cb[i].current_playing = false;
        }
        // This is latest device to play now
        btif_av_cb[index].current_playing = true;
      }
      break;

    case BTIF_SM_EXIT_EVT:
      break;

    case BTIF_AV_START_STREAM_REQ_EVT:
      /* we were remotely started, just ack back the local request */
      if (btif_av_cb[index].peer_sep == AVDT_TSEP_SNK)
        btif_a2dp_on_started(NULL, true, btif_av_cb[index].bta_handle);
      break;

    case BTIF_AV_SOURCE_CONFIG_REQ_EVT:
      btif_av_cb[index].reconfig_pending = true;
      btif_update_source_codec(p_data);
      break;

    case BTIF_AV_SOURCE_CONFIG_UPDATED_EVT:
      if (p_data != NULL) {
          bt_addr = (RawAddress *)p_data;
      } else {
          BTIF_TRACE_DEBUG("%s: p_data not null", __func__);
          bt_addr = &btif_av_cb[index].peer_bda;
      }


      btif_report_source_codec_state(p_data, bt_addr);
      if (btif_av_is_split_a2dp_enabled()) {
        if (codec_cfg_change) {
          codec_cfg_change = false;
          reconfig_a2dp = TRUE;
          HAL_CBACK(bt_av_src_callbacks, reconfig_a2dp_trigger_cb, 1,
                                          &(btif_av_cb[index].peer_bda));
        }
      }
      break;

    /* fixme -- use suspend = true always to work around issue with BTA AV */
    case BTIF_AV_STOP_STREAM_REQ_EVT:
    case BTIF_AV_SUSPEND_STREAM_REQ_EVT:
      /* set pending flag to ensure btif task is not trying to restart
       * stream while suspend is in progress.
       * Multicast: If streaming is happening on both devices, we need
       * to update flag for both connections as SUSPEND request will
       * be sent to only one stream as internally BTA takes care of
       * suspending both streams.
       */
      for(i = 0; i < btif_max_av_clients; i++) {
        state = btif_sm_get_state(btif_av_cb[i].sm_handle);
        if (state == BTIF_AV_STATE_STARTED)
          btif_av_cb[i].flags |= BTIF_AV_FLAG_LOCAL_SUSPEND_PENDING;
      }

      /* if we were remotely suspended but suspend locally, local suspend
       * always overrides
       */
      btif_av_cb[index].flags &= ~BTIF_AV_FLAG_REMOTE_SUSPEND;

      if (btif_av_cb[index].peer_sep == AVDT_TSEP_SNK)
        /* immediately stop transmission of frames while suspend is pending */
        btif_a2dp_source_set_tx_flush(true);

      if (btif_av_cb[index].peer_sep == AVDT_TSEP_SRC) {
        btif_a2dp_sink_set_rx_flush(true);
        btif_a2dp_on_stopped(NULL);
      }

      BTA_AvStop(true, btif_av_cb[index].bta_handle);
      break;

    case BTIF_AV_DISCONNECT_REQ_EVT:
      // Now it is not the current playing
      btif_av_cb[index].current_playing = false;
      btif_av_update_current_playing_device(index);
      btif_rc_clear_priority(btif_av_cb[index].peer_bda);
      // request avdtp to close
      BTA_AvClose(btif_av_cb[index].bta_handle);
      if (btif_av_cb[index].peer_sep == AVDT_TSEP_SRC)
          BTA_AvCloseRc(btif_av_cb[index].bta_handle);

      if (btif_av_is_split_a2dp_enabled() &&
        btif_av_is_connected_on_other_idx(index)) {
        /*Fake handoff state to switch streaming to other coddeced
          device */
        btif_av_cb[index].dual_handoff = true;
      } else {
        if (btif_a2dp_audio_if_init) {
          btif_a2dp_audio_if_init = false;
          btif_a2dp_audio_interface_deinit();
        }
      }
      // inform the application that we are disconnecting
      btif_report_connection_state(BTAV_CONNECTION_STATE_DISCONNECTING, &(btif_av_cb[index].peer_bda));

      // wait in closing state until fully closed
      btif_sm_change_state(btif_av_cb[index].sm_handle, BTIF_AV_STATE_CLOSING);
      if (btif_av_cb[index].dual_handoff == true) {
        BTIF_TRACE_DEBUG("%s: Notify framework to reconfig",__func__);
        int idx = btif_av_get_other_connected_idx(index);
        /* Fix for below Klockwork Issue
         * Array 'btif_av_cb' of size 2 may use index value(s) -1 */
        if (idx != INVALID_INDEX) {
          reconfig_a2dp = TRUE;
          HAL_CBACK(bt_av_src_callbacks, reconfig_a2dp_trigger_cb, 1,
                                          &(btif_av_cb[idx].peer_bda));
          }
      }
      break;

    case BTA_AV_SUSPEND_EVT:
      BTIF_TRACE_EVENT("BTA_AV_SUSPEND_EVT status %d, init %d",
           p_av->suspend.status, p_av->suspend.initiator);
      // Check if this suspend is due to DUAL_Handoff
      if ((btif_av_cb[index].dual_handoff) &&
          (p_av->suspend.status == BTA_AV_SUCCESS)) {
        BTIF_TRACE_EVENT("BTA_AV_SUSPEND_EVT: Dual handoff");
        btif_dispatch_sm_event(BTIF_AV_START_STREAM_REQ_EVT, NULL, 0);
      }
      if (p_av->suspend.initiator != true) {
        /* remote suspend, notify HAL and await audioflinger to
         * suspend/stop stream
         * set remote suspend flag to block media task from restarting
         * stream only if we did not already initiate a local suspend
         * set remote suspend flag before suspending stream as in race conditions
         * when stream is suspended, but flag is things ge tossed up
         */
        BTIF_TRACE_EVENT("Clear before suspending");
        if ((btif_av_cb[index].flags & BTIF_AV_FLAG_LOCAL_SUSPEND_PENDING) == 0)
          btif_av_cb[index].flags |= BTIF_AV_FLAG_REMOTE_SUSPEND;
        for (int i = 0; i < btif_max_av_clients; i++)
          if ((i != index) && btif_av_get_ongoing_multicast()) {
            multicast_disabled = true;
            btif_av_update_multicast_state(index);
            BTIF_TRACE_EVENT("Initiate suspend for other HS also");
            btif_sm_dispatch(btif_av_cb[i].sm_handle,
                    BTIF_AV_SUSPEND_STREAM_REQ_EVT, NULL);
          }
      }

      /* a2dp suspended, stop media task until resumed
       * Multicast: If streaming on other device, don't call onsuspended
       * as it unblocks the audio process and audio process may send
       * subsequent commands and create problem during the time where we
       * still did not receive response for SUSPEND sent to other device.
       * Keep the suspend failure handling untouched and handle
       * only success case to check and avoid calling onsuspended.
       */
      if ((p_av->suspend.status != BTA_AV_SUCCESS) ||
          !btif_av_is_playing_on_other_idx(index))
        btif_a2dp_on_suspended(&p_av->suspend);
      else if(btif_av_is_playing_on_other_idx(index))
        BTIF_TRACE_DEBUG("Other device not suspended, don't ack the suspend");

      // if not successful, remain in current state
      if (p_av->suspend.status != BTA_AV_SUCCESS) {
        btif_av_cb[index].flags &= ~BTIF_AV_FLAG_LOCAL_SUSPEND_PENDING;

        if (btif_av_cb[index].peer_sep == AVDT_TSEP_SNK)
          // suspend failed, reset back tx flush state
          btif_a2dp_source_set_tx_flush(false);
        return false;
      }

      if (p_av->suspend.initiator != true)
        btif_report_audio_state(BTAV_AUDIO_STATE_REMOTE_SUSPEND, &(btif_av_cb[index].peer_bda));
      else
        btif_report_audio_state(BTAV_AUDIO_STATE_REMOTE_SUSPEND, &(btif_av_cb[index].peer_bda));
      btif_av_cb[index].is_device_playing = false;
      btif_sm_change_state(btif_av_cb[index].sm_handle, BTIF_AV_STATE_OPENED);

      // suspend completed and state changed, clear pending status
      btif_av_cb[index].flags &= ~BTIF_AV_FLAG_LOCAL_SUSPEND_PENDING;
      break;

    case BTA_AV_STOP_EVT:
      btif_av_cb[index].flags |= BTIF_AV_FLAG_PENDING_STOP;
      if (!btif_av_cb[index].reconfig_pending)
        btif_av_cb[index].current_playing = false;
      BTIF_TRACE_DEBUG("Stop the AV Data channel");
      btif_a2dp_on_stopped(&p_av->suspend);
      btif_av_cb[index].is_device_playing = false;
      btif_report_audio_state(BTAV_AUDIO_STATE_STOPPED, &(btif_av_cb[index].peer_bda));
      // if stop was successful, change state to open
      if (p_av->suspend.status == BTA_AV_SUCCESS)
        btif_sm_change_state(btif_av_cb[index].sm_handle, BTIF_AV_STATE_OPENED);

      if (btif_av_is_split_a2dp_enabled() &&
        btif_av_is_connected_on_other_idx(index) && !reconfig_a2dp) {
        /*Fake handoff state to switch streaming to other coddeced
          device */
        btif_av_cb[index].dual_handoff = true;
        BTIF_TRACE_DEBUG("%s: Notify framework to reconfig",__func__);
        int idx = btif_av_get_other_connected_idx(index);
        /* Fix for below Klockwork Issue
         * Array 'btif_av_cb' of size 2 may use index value(s) -1 */
        if (idx != INVALID_INDEX) {
          reconfig_a2dp = true;
          HAL_CBACK(bt_av_src_callbacks, reconfig_a2dp_trigger_cb, 1,
                                          &(btif_av_cb[idx].peer_bda));
        }
      }
      break;

    case BTA_AV_CLOSE_EVT:
      btif_av_cb[index].flags |= BTIF_AV_FLAG_PENDING_STOP;

/* SPLITA2DP */
      if (!btif_av_is_connected_on_other_idx(index)) {
        if (btif_av_is_split_a2dp_enabled()) {
          btif_a2dp_audio_if_init = false;
          btif_a2dp_audio_interface_deinit();
        }
      }
/* SPLITA2DP */
      /* avdtp link is closed */
      btif_a2dp_on_stopped(NULL);

      /* inform the application that we are disconnected */
      btif_report_connection_state(BTAV_CONNECTION_STATE_DISCONNECTED,
                                   &(btif_av_cb[index].peer_bda));

      btif_sm_change_state(btif_av_cb[index].sm_handle, BTIF_AV_STATE_IDLE);
      break;

    case BTA_AV_RC_OPEN_EVT:
      btif_av_check_rc_connection_priority(p_data);
      break;

    case BTIF_AV_OFFLOAD_START_REQ_EVT:
      if (btif_av_cb[index].flags != BTIF_AV_FLAG_LOCAL_SUSPEND_PENDING &&
          btif_av_cb[index].flags != BTIF_AV_FLAG_REMOTE_SUSPEND)
      {
          BTA_AvOffloadStart(btif_av_cb[index].bta_handle);
      }
      else
      {
          BTIF_TRACE_ERROR("%s:Suspend pending, cannot start offload",__func__);
          btif_a2dp_on_offload_started(BTA_AV_FAIL);
      }
      break;

    case BTA_AV_OFFLOAD_START_RSP_EVT:
      btif_a2dp_on_offload_started(p_av->status);

      for(i = 0; i < btif_max_av_clients; i++) {
        btif_av_cb[i].dual_handoff = false;
        // Other device is not current playing
        if (i != index)
          btif_av_cb[i].current_playing = false;
      }
      btif_av_cb[index].current_playing = true;
      break;

      CHECK_RC_EVENT(event, (tBTA_AV*)p_data);

    default:
      BTIF_TRACE_WARNING("%s: unhandled event: %s", __func__,
                         dump_av_sm_event_name((btif_av_sm_event_t)event));
      return false;
  }

  return true;
}

/*****************************************************************************
 *  Local event handlers
 *****************************************************************************/

static void btif_av_handle_event(uint16_t event, char* p_param) {
  int index = 0;
  tBTA_AV *p_bta_data = (tBTA_AV*)p_param;
  RawAddress *bt_addr = nullptr;
  uint8_t role;
  int uuid;

  switch (event) {
    case BTIF_AV_INIT_REQ_EVT:
      BTIF_TRACE_DEBUG("%s: BTIF_AV_INIT_REQ_EVT", __func__);
      if (btif_a2dp_source_startup())
        btif_a2dp_sink_on_init();
      break;

    case BTIF_AV_CLEANUP_REQ_EVT: // Clean up to be called on default index
      BTIF_TRACE_DEBUG("%s: BTIF_AV_CLEANUP_REQ_EVT", __func__);
      uuid = (int)*p_param;
      if (btif_a2dp_audio_if_init) {
        btif_a2dp_audio_if_init = false;
        btif_a2dp_audio_interface_deinit();
      }
      if (uuid == BTA_A2DP_SOURCE_SERVICE_ID) {
        if (bt_av_src_callbacks) {
          bt_av_src_callbacks = NULL;
          if (bt_av_sink_callbacks != NULL)
            break;
        }
      } else {
        if (bt_av_sink_callbacks) {
          bt_av_sink_callbacks = NULL;
          if (bt_av_src_callbacks != NULL)
            break;
        }
      }
      btif_a2dp_source_shutdown();
      btif_a2dp_sink_shutdown();
      return;

    case BTIF_AV_CONNECT_REQ_EVT:
      break;

    case BTIF_AV_SOURCE_CONFIG_REQ_EVT:
      //if (btif_av_get_num_connected_devices() > 1) {
        BTIF_TRACE_DEBUG("BTIF_AV_SOURCE_CONFIG_REQ_EVT more than one device connected");
        if (btif_av_stream_started_ready())
          index = btif_av_get_latest_playing_device_idx();
        else
          index = btif_av_get_latest_device_idx_to_start();
      //}
      break;
    case BTIF_AV_SOURCE_CONFIG_UPDATED_EVT:
      if (p_param != NULL) {
        bt_addr = (RawAddress *)p_param;
        index = btif_av_idx_by_bdaddr(bt_addr);
      }
      break;

    case BTIF_AV_DISCONNECT_REQ_EVT:
      // Bd address passed should help us in getting the handle
      bt_addr = (RawAddress *)p_param;
      index = btif_av_idx_by_bdaddr(bt_addr);
      break;

    case BTIF_AV_START_STREAM_REQ_EVT:
      /* Get the last connected device on which START can be issued
       * Get the Dual A2dp Handoff Device first, if none is present,
       * go for lastest connected.
       * In A2dp Multicast, the index selected can be any of the
       * connected device. Stack will ensure to START the steaming
       * on both the devices. */
      index = btif_av_get_latest_device_idx_to_start();
      break;

    case BTIF_AV_STOP_STREAM_REQ_EVT:
    case BTIF_AV_SUSPEND_STREAM_REQ_EVT:
      // Should be handled by current STARTED
      index = btif_av_get_latest_playing_device_idx();
      break;
    case BTIF_AV_OFFLOAD_START_REQ_EVT:
      index = btif_av_get_latest_playing_device_idx();
      break;
      // Events from the stack, BTA
    case BTA_AV_ENABLE_EVT:
      index = 0;
      break;

    case BTA_AV_REGISTER_EVT:
      index = HANDLE_TO_INDEX(p_bta_data->registr.hndl);
      break;

    case BTA_AV_OPEN_EVT:
      index = HANDLE_TO_INDEX(p_bta_data->open.hndl);
      break;

    case BTA_AV_ROLE_CHANGED_EVT:
      index = HANDLE_TO_INDEX(p_bta_data->role_changed.hndl);
      role = p_bta_data->role_changed.new_role;
      BTIF_TRACE_EVENT("Role change: 0x%x: new role: %s",
      p_bta_data->role_changed.hndl, (role == HOST_ROLE_SLAVE) ? "Slave" : "Master");
      if (index >= 0 && index < btif_max_av_clients) {
        btif_av_cb[index].is_slave = (role == HOST_ROLE_SLAVE) ? true : false;
        btif_av_update_multicast_state(index);
      } else {
        BTIF_TRACE_ERROR("%s: Invalid index for connection", __func__);
      }
      return;

    case BTA_AV_PENDING_EVT:
        /* In race conditions, outgoing and incoming connections
        * at same time check for BD address at index and if it
        * does not match then check for first avialable index.
        */
        index = HANDLE_TO_INDEX(p_bta_data->pend.hndl);
        if (index >= 0 && index < btif_max_av_clients &&
            (p_bta_data->pend.bd_addr == btif_av_cb[index].peer_bda))
       {
            BTIF_TRACE_EVENT("incomming connection at index %d", index);
       }
       else
       {
           RawAddress empty_addr = RawAddress::kEmpty;
           index = btif_av_idx_by_bdaddr(&empty_addr);
           if (index >= btif_max_av_clients)
           {
               BTIF_TRACE_ERROR("No free SCB available");
               BTA_AvDisconnect(p_bta_data->pend.bd_addr);
           }
           else
           {
               BTIF_TRACE_EVENT("updated index for connection %d", index);
           }
       }
       break;
    case BTA_AV_REJECT_EVT:
      index = HANDLE_TO_INDEX(p_bta_data->reject.hndl);
      break;

    case BTA_AV_STOP_EVT:
      index = HANDLE_TO_INDEX(p_bta_data->suspend.hndl);
      break;

    case BTA_AV_CLOSE_EVT:
      index = HANDLE_TO_INDEX(p_bta_data->close.hndl);
      break;

    case BTA_AV_START_EVT:
      index = HANDLE_TO_INDEX(p_bta_data->start.hndl);
      break;

    case BTA_AV_RECONFIG_EVT:
      index = HANDLE_TO_INDEX(p_bta_data->reconfig.hndl);
      break;

    case BTA_AV_SUSPEND_EVT:
      index = HANDLE_TO_INDEX(p_bta_data->suspend.hndl);
      break;

    case BTA_AV_OFFLOAD_START_RSP_EVT:
      index = btif_av_get_latest_playing_device_idx();
      break;
      /* Handle all RC events on default index. RC handling should take
       * care of the events. All events come with BD Address
       * Handled well in AV Opening, opened and started state
       * AV Idle handler needs to take care of this event properly.
       */
    case BTA_AV_RC_OPEN_EVT:
      index = btif_av_get_valid_idx_for_rc_events(p_bta_data->rc_open.peer_addr,
                p_bta_data->rc_open.rc_handle);
      break;

    case BTA_AV_RC_CLOSE_EVT:
      /* If there is no entry in the connection table
       * RC handler has to be called for cleanup.
       * Directly call the RC handler as we cannot
       * associate any AV handle to it.
       */
      index = btif_av_idx_by_bdaddr(&p_bta_data->rc_open.peer_addr);
      if (index == btif_max_av_clients)
        btif_rc_handler(event, (tBTA_AV*)p_bta_data);
      break;

    case BTA_AV_RC_COLL_DETECTED_EVT:
      index = btif_av_idx_by_bdaddr(&p_bta_data->rc_col_detected.peer_addr);
      break;

      /* Let the RC handler decide on these passthrough cmds
       * Use rc_handle to get the active AV device and use that mapping.
       */
    case BTA_AV_REMOTE_CMD_EVT:
    case BTA_AV_VENDOR_CMD_EVT:
    case BTA_AV_META_MSG_EVT:
    case BTA_AV_RC_FEAT_EVT:
      index = 0;
      BTIF_TRACE_EVENT("RC events: on index = %d", index);
      break;

  /* FALLTHROUGH */
  default:
    BTIF_TRACE_ERROR("Unhandled event = %d", event);
    break;
  }
  BTIF_TRACE_DEBUG("Handle the AV event = %x on index = %d", event, index);
  if (index >= 0 && index < btif_max_av_clients)
      btif_sm_dispatch(btif_av_cb[index].sm_handle, event, (void*)p_param);
  else
      BTIF_TRACE_ERROR("Unhandled Index = %d", index);
  btif_av_event_free_data(event, p_param);

}

/*******************************************************************************
 *
 * Function         btif_av_get_valid_idx
 *
 * Description      Check the validity of the current index for the connection
 *
 * Returns          Boolean
 *
 ******************************************************************************/
static bool btif_av_get_valid_idx(int idx) {
  btif_sm_state_t state = btif_sm_get_state(btif_av_cb[idx].sm_handle);
  return ((state == BTIF_AV_STATE_OPENED) ||
          (state ==  BTIF_AV_STATE_STARTED) ||
          (state == BTIF_AV_STATE_OPENING));
}

/*******************************************************************************
 *
 * Function         btif_av_idx_by_bdaddr
 *
 * Description      Get the index corresponding to BD addr
 *
 * Returns          int
 *
 ******************************************************************************/
int btif_av_idx_by_bdaddr(RawAddress *bd_addr) {
  int i;
  for (i = 0; i < btif_max_av_clients; i++)
    if (*bd_addr == btif_av_cb[i].peer_bda)
      return i;
  return i;
}

bool btif_av_is_current_device(RawAddress address) {
  int index;

  index = btif_av_idx_by_bdaddr(&address);
  if ((index < btif_max_av_clients) && btif_av_cb[index].current_playing)
    return true;
  return false;
}

/*******************************************************************************
 *
 * Function         btif_av_get_latest_device_idx_to_start
 *
 * Description      Get the index of the AV where streaming is to be started
 *
 * Returns          int
 *
 ******************************************************************************/
int btif_av_get_latest_device_idx_to_start() {
  int i, j;
  RawAddress playing_address = RawAddress::kEmpty;

  /* Get the device which sent PLAY command
   * If found, START on that index.
   */
  btif_rc_get_playing_device(playing_address);
  if (!(playing_address.IsEmpty())) {
    /* Got some valid Playing device.
     * Get the AV index for this device.
     */
    i = btif_av_idx_by_bdaddr(&playing_address);
    if (i == btif_max_av_clients)
      return btif_max_av_clients;
    BTIF_TRACE_EVENT("Got some valid Playing device; %d", i);
    // Clear the Current playing device
    for (j = 0; j < btif_max_av_clients; j++) {
      if (j != i)
        btif_av_cb[j].current_playing = false;
    }
    // Clear the Play command in RC
    btif_rc_clear_playing_state(false);
    return i;
  }

  // No playing device, get the latest
  for (i = 0; i < btif_max_av_clients; i++)
    if (btif_av_cb[i].current_playing)
      break;
  if (i == btif_max_av_clients) {
    BTIF_TRACE_ERROR("Play on default opened device");
    for (i = 0; i < btif_max_av_clients; i++) {
      btif_sm_state_t state = BTIF_AV_STATE_IDLE;
      //i = 0; // play on default
      state = btif_sm_get_state(btif_av_cb[i].sm_handle);
      if (state == BTIF_AV_STATE_OPENED)
        break;
    }
  }
  if (i == btif_max_av_clients) {
    BTIF_TRACE_ERROR("No valid AV device found, play on default");
    i = 0;
  }
  return i;
}

/*******************************************************************************
 *
 * Function         btif_av_get_latest_playing_device_idx
 *
 * Description      Get the index of AV where streaming is happening
 *
 * Returns          int
 *
 ******************************************************************************/
int btif_av_get_latest_playing_device_idx() {
  int i;
  btif_sm_state_t state;
  for (i = 0; i < btif_max_av_clients; i++) {
    state = btif_sm_get_state(btif_av_cb[i].sm_handle);
    if (state == BTIF_AV_STATE_STARTED)
      break;
  }
  return i;
}

/*******************************************************************************
 *
 * Function         btif_av_is_playing
 *
 * Description      Is AV in streaming state
 *
 * Returns          bool
 *
 ******************************************************************************/
bool btif_av_is_playing() {
  int i;
  for (i = 0; i < btif_max_av_clients; i++) {
    btif_av_cb[i].state = btif_sm_get_state(btif_av_cb[i].sm_handle);
    if (btif_av_cb[i].state == BTIF_AV_STATE_STARTED) {
      BTIF_TRACE_EVENT("btif_av_is_playing on index= %d", i);
      return true;
    }
  }
  return false;
}

/*******************************************************************************
 *
 * Function         btif_get_conn_state_of_device
 *
 * Description      Returns the state of AV scb
 *
 * Returns          int
 *
 ******************************************************************************/
static int btif_get_conn_state_of_device(RawAddress address) {
  btif_sm_state_t state = BTIF_AV_STATE_IDLE;
  int i;
  for (i = 0; i < btif_max_av_clients; i++) {
    if ( address == btif_av_cb[i].peer_bda ) {
      state = btif_sm_get_state(btif_av_cb[i].sm_handle);
      //BTIF_TRACE_EVENT("BD Found: %02X %02X %02X %02X %02X %02X :state: %s",
         // address[5], address[4], address[3],
         // address[2], address[1], address[0],
         // dump_av_sm_state_name((btif_av_state_t)state));
    }
  }
  return state;
}

/*******************************************************************************
 *
 * Function         btif_av_get_valid_idx_for_rc_events
 *
 * Description      gets th valid index for the RC event address
 *
 * Returns          int
 *
 ******************************************************************************/
static int btif_av_get_valid_idx_for_rc_events(RawAddress bd_addr, int rc_handle) {
  int index = 0;
  /* First try to find if it is first event in AV IF
   * both the handles would be in IDLE state, pick the first
   * If we get second RC event while processing the priority
   * for the first, reject the second connection.
   */

  /* Get the index from connected SCBs */
  index = btif_av_idx_by_bdaddr(&bd_addr);
  if (index == btif_max_av_clients) {
    /* None of the SCBS matched * Allocate free SCB, null address SCB*/
    RawAddress empty_addr = RawAddress::kEmpty;
    index = btif_av_idx_by_bdaddr(&empty_addr);
    BTIF_TRACE_EVENT("btif_av_get_valid_idx_for_rc_events is %d", index);
    if (index >= btif_max_av_clients) {
      BTIF_TRACE_EVENT("disconnect only AVRCP device rc_handle %d", rc_handle);
      BTA_AvCloseRc(rc_handle);
    }
  }
  return index;
}

/*******************************************************************************
 *
 * Function         btif_av_check_rc_connection_priority
 *
 * Description      Handles Priority callback for RC connections
 *
 * Returns          void
 *
 ******************************************************************************/
static void btif_av_check_rc_connection_priority(void *p_data) {
  RawAddress peer_bda;

  /*Check if it is for same AV device*/
  if (btif_av_is_device_connected(((tBTA_AV*)p_data)->rc_open.peer_addr)) {
    /*AV is connected */
    BTIF_TRACE_DEBUG("AV is connected, process RC connect event");
    btif_rc_handler(BTA_AV_RC_OPEN_EVT, (tBTA_AV*)p_data);
    return;
  }
  BTIF_TRACE_DEBUG("btif_av_check_rc_connection_priority");
  peer_bda = ((tBTA_AV*)p_data)->rc_open.peer_addr;

  if (idle_rc_event != 0) {
    BTIF_TRACE_DEBUG("Processing another RC Event ");
    return;
  }
  idle_rc_event = BTA_AV_RC_OPEN_EVT;
  memcpy(&idle_rc_data, ((tBTA_AV*)p_data), sizeof(tBTA_AV));
  if (((tBTA_AV*)p_data)->rc_open.status == BTA_AV_SUCCESS) {
        BTIF_TRACE_DEBUG("RC conn is success ");
    if (bt_av_src_callbacks != NULL) {
      BTIF_TRACE_DEBUG(" Check Device priority");
      HAL_CBACK(bt_av_src_callbacks, connection_priority_cb, &peer_bda);
    }
  } else {
    idle_rc_event = 0;
    memset(&idle_rc_data, 0, sizeof(tBTA_AV));
  }
  return;
}



void btif_av_event_deep_copy(uint16_t event, char* p_dest, char* p_src) {
  BTIF_TRACE_DEBUG("%s", __func__);
  tBTA_AV* av_src = (tBTA_AV*)p_src;
  tBTA_AV* av_dest = (tBTA_AV*)p_dest;

  // First copy the structure
  maybe_non_aligned_memcpy(av_dest, av_src, sizeof(*av_src));
  switch (event) {
    case BTA_AV_META_MSG_EVT:
      if (av_src->meta_msg.p_data && av_src->meta_msg.len) {
        av_dest->meta_msg.p_data = (uint8_t*)osi_calloc(av_src->meta_msg.len);
        memcpy(av_dest->meta_msg.p_data, av_src->meta_msg.p_data,
               av_src->meta_msg.len);
      }

      if (av_src->meta_msg.p_msg) {
        av_dest->meta_msg.p_msg = (tAVRC_MSG*)osi_calloc(sizeof(tAVRC_MSG));
        memcpy(av_dest->meta_msg.p_msg, av_src->meta_msg.p_msg,
               sizeof(tAVRC_MSG));

        tAVRC_MSG* p_msg_src = av_src->meta_msg.p_msg;
        tAVRC_MSG* p_msg_dest = av_dest->meta_msg.p_msg;

        if ((p_msg_src->hdr.opcode == AVRC_OP_VENDOR) &&
            (p_msg_src->vendor.p_vendor_data && p_msg_src->vendor.vendor_len)) {
          p_msg_dest->vendor.p_vendor_data =
              (uint8_t*)osi_calloc(p_msg_src->vendor.vendor_len);
          memcpy(p_msg_dest->vendor.p_vendor_data,
                 p_msg_src->vendor.p_vendor_data, p_msg_src->vendor.vendor_len);
        }
      }
      break;

    default:
      break;
  }
}

static void btif_av_event_free_data(btif_sm_event_t event, void* p_data) {
  switch (event) {
    case BTA_AV_META_MSG_EVT: {
      tBTA_AV* av = (tBTA_AV*)p_data;
      osi_free_and_reset((void**)&av->meta_msg.p_data);

      if (av->meta_msg.p_msg) {
        if (av->meta_msg.p_msg->hdr.opcode == AVRC_OP_VENDOR) {
          osi_free(av->meta_msg.p_msg->vendor.p_vendor_data);
        }
        osi_free_and_reset((void**)&av->meta_msg.p_msg);
      }
    } break;

    default:
      break;
  }
}

static void bte_av_callback(tBTA_AV_EVT event, tBTA_AV* p_data) {
  btif_transfer_context(btif_av_handle_event, event, (char*)p_data,
                        sizeof(tBTA_AV), btif_av_event_deep_copy);
}

static void bte_av_sink_media_callback(tBTA_AV_EVT event,
                                       tBTA_AV_MEDIA* p_data) {
  int index = 0;

  switch (event) {
    case BTA_AV_SINK_MEDIA_DATA_EVT: {
      btif_sm_state_t state = btif_sm_get_state(btif_av_cb[index].sm_handle);
      if ((state == BTIF_AV_STATE_STARTED) || (state == BTIF_AV_STATE_OPENED)) {
        uint8_t queue_len = btif_a2dp_sink_enqueue_buf((BT_HDR*)p_data);
        BTIF_TRACE_DEBUG("%s: packets in sink queue %d", __func__, queue_len);
      }
      break;
    }
    case BTA_AV_SINK_MEDIA_CFG_EVT: {
      btif_av_sink_config_req_t config_req;

      /* send a command to BT Media Task */
      btif_a2dp_sink_update_decoder((uint8_t*)(p_data->avk_config.codec_info));
      /* Switch to BTIF context */
      config_req.sample_rate =
          A2DP_GetTrackSampleRate(p_data->avk_config.codec_info);
      if (config_req.sample_rate == -1) {
        APPL_TRACE_ERROR("%s: cannot get the track frequency", __func__);
        break;
      }
      config_req.channel_count =
          A2DP_GetTrackChannelCount(p_data->avk_config.codec_info);
      if (config_req.channel_count == -1) {
        APPL_TRACE_ERROR("%s: cannot get the channel count", __func__);
        break;
      }

      config_req.peer_bd = p_data->avk_config.bd_addr;
      btif_transfer_context(btif_av_handle_event, BTIF_AV_SINK_CONFIG_REQ_EVT,
                            (char*)&config_req, sizeof(config_req), NULL);
      break;
    }
    default:
      break;
  }
}

/*******************************************************************************
 *
 * Function         btif_av_init
 *
 * Description      Initializes btif AV if not already done
 *
 * Returns          bt_status_t
 *
 ******************************************************************************/

bt_status_t btif_av_init(int service_id) {
  if (btif_av_cb[0].sm_handle == NULL) {
    alarm_free(av_open_on_rc_timer);
    av_open_on_rc_timer = alarm_new("btif_av.av_open_on_rc_timer");
    alarm_free(av_coll_detected_timer);
    av_coll_detected_timer = alarm_new("btif_av.av_coll_detected_timer");

    BTIF_TRACE_DEBUG("%s; service Id: %d", __func__, service_id);

    btif_av_cb[0].service = service_id;
    switch (service_id) {
      case BTA_A2DP_SOURCE_SERVICE_ID:
        if (btif_a2dp_source_media_task_is_running())
          return BT_STATUS_FAIL;  // Already running
        if (!btif_a2dp_source_startup())
          return BT_STATUS_FAIL;  // Already running
        break;
      case BTA_A2DP_SINK_SERVICE_ID:
        if (!btif_a2dp_sink_startup())
          return BT_STATUS_FAIL;  // Already running
        break;
      default:
        break;
    }

    /* Also initialize the AV state machine */
    for (int i = 0; i < btif_max_av_clients; i++)
      btif_av_cb[i].sm_handle = btif_sm_init(
        (const btif_sm_handler_t*)btif_av_state_handlers, BTIF_AV_STATE_IDLE,
        i);

    btif_transfer_context(btif_av_handle_event, BTIF_AV_INIT_REQ_EVT,
        (char*)&service_id, sizeof(int), NULL);

    btif_enable_service(service_id);
  }

  return BT_STATUS_SUCCESS;
}

/*******************************************************************************
 *
 * Function         init_src
 *
 * Description      Initializes the AV interface for source mode
 *
 * Returns          bt_status_t
 *
 ******************************************************************************/
static bt_status_t init_src(
    btav_source_callbacks_t* callbacks,
    std::vector<btav_a2dp_codec_config_t> codec_priorities,
    int max_a2dp_connections, int a2dp_multicast_state) {
  bt_status_t status = BT_STATUS_FAIL;
  BTIF_TRACE_EVENT("%s() with max conn = %d", __func__, max_a2dp_connections);
  char value[PROPERTY_VALUE_MAX] = {'\0'};

  osi_property_get("persist.bt.enable.splita2dp", value, "true");
  BTIF_TRACE_ERROR("split_a2dp_status = %s",value);
  bt_split_a2dp_enabled = (strcmp(value, "true") == 0);
  BTIF_TRACE_ERROR("split_a2dp_status = %d",bt_split_a2dp_enabled);

  if (bt_av_sink_callbacks != NULL)
        // already did btif_av_init()
        status = BT_STATUS_SUCCESS;
  else {
    if (a2dp_multicast_state && !bt_split_a2dp_enabled)
      is_multicast_supported = true;
    btif_max_av_clients = max_a2dp_connections;
    for (int i = 0; i < btif_max_av_clients; i++)
      btif_av_cb[i].codec_priorities = codec_priorities;
    status = btif_av_init(BTA_A2DP_SOURCE_SERVICE_ID);
    if (status == BT_STATUS_SUCCESS) bt_av_src_callbacks = callbacks;
  }

  return status;
}

/*******************************************************************************
 *
 * Function         init_sink
 *
 * Description      Initializes the AV interface for sink mode
 *
 * Returns          bt_status_t
 *
 ******************************************************************************/

static bt_status_t init_sink(btav_sink_callbacks_t* callbacks) {
  BTIF_TRACE_EVENT("%s()", __func__);

  bt_status_t status = btif_av_init(BTA_A2DP_SINK_SERVICE_ID);
  if (status == BT_STATUS_SUCCESS) bt_av_sink_callbacks = callbacks;

  return status;
}

/*******************************************************************************
 *
 * Function         update_audio_focus_state
 *
 * Description      Updates the final focus state reported by components calling
 *                  this module.
 *
 * Returns          None
 *
 ******************************************************************************/
static void update_audio_focus_state(int state) {
  BTIF_TRACE_DEBUG("%s: state %d", __func__, state);
  btif_a2dp_sink_set_focus_state_req((btif_a2dp_sink_focus_state_t)state);
}

/*******************************************************************************
 *
 * Function         update_audio_track_gain
 *
 * Description      Updates the track gain (used for ducking).
 *
 * Returns          None
 *
 ******************************************************************************/
static void update_audio_track_gain(float gain) {
  BTIF_TRACE_DEBUG("%s: gain %f", __func__, gain);
  btif_a2dp_sink_set_audio_track_gain(gain);
}

/*******************************************************************************
 *
 * Function         btif_get_latest_playing_device
 *
 * Description      Get the index for the most recent source
 *
 * Returns          None
 *
 ******************************************************************************/
void btif_get_latest_playing_device(RawAddress *address) {
  int index;
  index = btif_av_get_latest_playing_device_idx();
  if (index < btif_max_av_clients)
        //copy bdaddrsss
    *address = btif_av_cb[index].peer_bda;
  else
    address = nullptr;
}

/*******************************************************************************
 *
 * Function         btif_av_is_device_connected
 *
 * Description      Check if the peer is connected(A2DP)
 *
 * Returns          true/false
 *
 ******************************************************************************/
bool btif_av_is_device_connected(RawAddress address) {
  btif_sm_state_t state = btif_get_conn_state_of_device(address);

  if ((state == BTIF_AV_STATE_OPENED) ||
      (state == BTIF_AV_STATE_STARTED))
    return true;
  else
    return false;
}

/*******************************************************************************
 *
 * Function         btif_av_trigger_dual_handoff
 *
 * Description      Trigger the DUAL HANDOFF. This function will trigger remote
 *                  suspend for currently playing device and then initiate START
 *                  on Handoff device whose address is passed as an argument.
 *
 * Returns          void
 *
 ******************************************************************************/
void btif_av_trigger_dual_handoff(bool handoff, RawAddress address) {
  int index,next_idx;
  BTIF_TRACE_DEBUG("%s()", __func__);

  /* Get the current playing device */
  index = btif_av_get_latest_playing_device_idx();
  if (index != btif_max_av_clients) {
    btif_av_cb[index].dual_handoff = handoff; /*Initiate Handoff*/
    /*Initiate SUSPEND for this device*/
    BTIF_TRACE_DEBUG("Initiate SUSPEND for this device on index = %d", index);
    btif_sm_dispatch(btif_av_cb[index].sm_handle, BTIF_AV_SUSPEND_STREAM_REQ_EVT, NULL);
  } else
    BTIF_TRACE_ERROR("Handoff on invalid index");

  if (btif_av_is_split_a2dp_enabled()) {
    next_idx = btif_av_get_other_connected_idx(index);
    /* Fix for below Klockwork Issue
    Array 'btif_av_cb' of size 2 may use index value(s) -1 */
    if (next_idx != INVALID_INDEX && next_idx != btif_max_av_clients) {
      reconfig_a2dp = true;
      HAL_CBACK(bt_av_src_callbacks, reconfig_a2dp_trigger_cb, 1,
                              &(btif_av_cb[next_idx].peer_bda));
    }
  }
}

/*******************************************************************************
 *
 * Function         btif_av_trigger_suspend
 *
 * Description      Trigger suspend when multicast is ongoing for tuch tones
 *                  and new ACL is created.
 *
 * Returns          void
 *
 ******************************************************************************/
void btif_av_trigger_suspend() {
  int index;
  /*Get the current playing device*/
  BTIF_TRACE_DEBUG("%s()", __func__);
  index = btif_av_get_latest_playing_device_idx();
  if (index <= btif_max_av_clients) {
    /* Initiate SUSPEND for this device */
    BTIF_TRACE_DEBUG("Initiate SUSPEND for this device on index = %d", index);
    btif_sm_dispatch(btif_av_cb[index].sm_handle, BTIF_AV_SUSPEND_STREAM_REQ_EVT, NULL);
  } else
    BTIF_TRACE_ERROR("suspend on invalid index");
}

/*******************************************************************************
 *
 * Function         connect_int
 *
 * Description      Establishes the AV signalling channel with the remote
 *                  headset
 *
 * Returns          bt_status_t
 *
 ******************************************************************************/
static bt_status_t connect_int(RawAddress* bd_addr, uint16_t uuid) {
  btif_av_connect_req_t connect_req;
  int i;
  connect_req.target_bda = bd_addr;
  connect_req.uuid = uuid;
  BTIF_TRACE_EVENT("%s", __func__);

  for (i = 0; i < btif_max_av_clients;) {
    if (btif_av_get_valid_idx(i)) {
      if (*bd_addr == btif_av_cb[i].peer_bda) {
        BTIF_TRACE_ERROR("Attempting connection for non idle device.. back off ");
        btif_queue_advance();
        return BT_STATUS_SUCCESS;
      }
      i++;
    } else
      break;
  }
  if (i == btif_max_av_clients) {
    uint8_t rc_handle;

    BTIF_TRACE_ERROR("%s: All indexes are full", __func__);

    /* Multicast: Check if AV slot is available for connection
     * If not available, AV got connected to different devices.
     * Disconnect this RC connection without AV connection.
     */
    rc_handle = btif_rc_get_connected_peer_handle(bd_addr->address);
    if (rc_handle != BTRC_HANDLE_NONE)
      BTA_AvCloseRc(rc_handle);
    btif_queue_advance();
    return BT_STATUS_FAIL;
  }

  btif_sm_dispatch(btif_av_cb[i].sm_handle, BTIF_AV_CONNECT_REQ_EVT, (char*)&connect_req);

  return BT_STATUS_SUCCESS;
}

static bt_status_t src_connect_sink(RawAddress* bd_addr) {
  BTIF_TRACE_EVENT("%s", __func__);
  CHECK_BTAV_INIT();

  return btif_queue_connect(UUID_SERVCLASS_AUDIO_SOURCE, bd_addr, connect_int);
}

static bt_status_t sink_connect_src(RawAddress* bd_addr) {
  BTIF_TRACE_EVENT("%s", __func__);
  CHECK_BTAV_INIT();

  return btif_queue_connect(UUID_SERVCLASS_AUDIO_SINK, bd_addr, connect_int);
}

/*******************************************************************************
 *
 * Function         disconnect
 *
 * Description      Tears down the AV signalling channel with the remote headset
 *
 * Returns          bt_status_t
 *
 ******************************************************************************/
static bt_status_t disconnect(RawAddress* bd_addr) {
  BTIF_TRACE_EVENT("%s", __func__);
  CHECK_BTAV_INIT();

  /* Switch to BTIF context */
  return btif_transfer_context(btif_av_handle_event, BTIF_AV_DISCONNECT_REQ_EVT,
                               (char*)bd_addr, sizeof(RawAddress), NULL);
}

static bt_status_t codec_config_src(
    std::vector<btav_a2dp_codec_config_t> codec_preferences) {
  BTIF_TRACE_EVENT("%s", __func__);
  CHECK_BTAV_INIT();

  for (auto cp : codec_preferences) {
    BTIF_TRACE_DEBUG(
        "%s: codec_type=%d codec_priority=%d "
        "sample_rate=0x%x bits_per_sample=0x%x "
        "channel_mode=0x%x codec_specific_1=%d "
        "codec_specific_2=%d codec_specific_3=%d "
        "codec_specific_4=%d",
        __func__, cp.codec_type, cp.codec_priority, cp.sample_rate,
        cp.bits_per_sample, cp.channel_mode, cp.codec_specific_1,
        cp.codec_specific_2, cp.codec_specific_3, cp.codec_specific_4);

        if (btif_av_is_split_a2dp_enabled()) {
          if (!btif_av_allow_codec_config_change(cp.codec_type,cp.sample_rate)) {
            int idx;
            if (btif_av_stream_started_ready())
              idx = btif_av_get_latest_playing_device_idx();
            else
              idx = btif_av_get_latest_device_idx_to_start();
            std::string addrstr = btif_av_cb[idx].peer_bda.ToString();
            const char* bt_addr = addrstr.c_str();
            btif_transfer_context(btif_av_handle_event, BTIF_AV_SOURCE_CONFIG_UPDATED_EVT,
                                  (char *)bt_addr,sizeof(RawAddress), NULL);
            return BT_STATUS_SUCCESS;
          }
          else
            codec_cfg_change = true;
        }
    btif_transfer_context(btif_av_handle_event, BTIF_AV_SOURCE_CONFIG_REQ_EVT,
                          reinterpret_cast<char*>(&cp), sizeof(cp), NULL);
  }

  return BT_STATUS_SUCCESS;
}

/*******************************************************************************
 *
 * Function         cleanup
 *
 * Description      Shuts down the AV interface and does the cleanup
 *
 * Returns          None
 *
 ******************************************************************************/
static void cleanup(int service_uuid) {
  BTIF_TRACE_EVENT("%s", __func__);

  btif_transfer_context(btif_av_handle_event, BTIF_AV_CLEANUP_REQ_EVT, NULL, 0,
                        NULL);

  btif_disable_service(service_uuid);

  alarm_free(av_open_on_rc_timer);
  av_open_on_rc_timer = NULL;

  /* Also shut down the AV state machine */
  for (int i = 0; i < btif_max_av_clients; i++) {
    btif_sm_shutdown(btif_av_cb[i].sm_handle);
    btif_av_cb[i].sm_handle = NULL;
  }
}

static void cleanup_src(void) {
  BTIF_TRACE_EVENT("%s", __func__);

  if (bt_av_src_callbacks) {
    bt_av_src_callbacks = NULL;
    if (bt_av_sink_callbacks == NULL) cleanup(BTA_A2DP_SOURCE_SERVICE_ID);
  }
}

static void cleanup_sink(void) {
  BTIF_TRACE_EVENT("%s", __func__);

  if (bt_av_sink_callbacks) {
    bt_av_sink_callbacks = NULL;
    if (bt_av_src_callbacks == NULL) cleanup(BTA_A2DP_SINK_SERVICE_ID);
  }
}

/*******************************************************************************
 *
 * Function         allow_connection
 *
 * Description      Shuts down the AV interface and does the cleanup
 *
 * Returns          None
 *
 ******************************************************************************/
static void allow_connection(int is_valid, RawAddress *bd_addr)
{
  int index = 0;
  BTIF_TRACE_DEBUG(" %s() isValid is %d event %d", __func__,is_valid,idle_rc_event);
  switch (idle_rc_event) {
    case BTA_AV_RC_OPEN_EVT:
      if (is_valid) {
        BTIF_TRACE_DEBUG("allowconn for RC connection");
        alarm_set_on_queue(av_open_on_rc_timer,
                           BTIF_TIMEOUT_AV_OPEN_ON_RC_MS,
                           btif_initiate_av_open_timer_timeout, NULL,
                           btu_general_alarm_queue);
          btif_rc_handler(idle_rc_event, (tBTA_AV*)&idle_rc_data);
      } else {
        uint8_t rc_handle =  idle_rc_data.rc_open.rc_handle;
        BTA_AvCloseRc(rc_handle);
      }
      break;

   case BTA_AV_PENDING_EVT:
     if (is_valid) {
       index = btif_av_idx_by_bdaddr(bd_addr);
       if (index >= btif_max_av_clients) {
         BTIF_TRACE_DEBUG("Invalid index for device");
         break;
       }
       BTIF_TRACE_DEBUG("The connection is allowed for the device at index = %d", index);
       BTA_AvOpen(btif_av_cb[index].peer_bda, btif_av_cb[index].bta_handle,
                     true, BTA_SEC_AUTHENTICATE, UUID_SERVCLASS_AUDIO_SOURCE);
     } else
       BTA_AvDisconnect(idle_rc_data.pend.bd_addr);
   break;

   default:
     BTIF_TRACE_DEBUG("%s : unhandled event:%s", __FUNCTION__,
                              dump_av_sm_event_name((btif_av_sm_event_t)idle_rc_event));
  }
  idle_rc_event = 0;
  memset(&idle_rc_data, 0, sizeof(tBTA_AV));
}

static const btav_source_interface_t bt_av_src_interface = {
    sizeof(btav_source_interface_t),
    init_src,
    src_connect_sink,
    disconnect,
    codec_config_src,
    cleanup_src,
    allow_connection,
};

static const btav_sink_interface_t bt_av_sink_interface = {
    sizeof(btav_sink_interface_t),
    init_sink,
    sink_connect_src,
    disconnect,
    cleanup_sink,
    update_audio_focus_state,
    update_audio_track_gain,
};

/*******************************************************************************
 *
 * Function         btif_av_get_addr
 *
 * Description      Fetches current AV BD address
 *
 * Returns          BD address
 *
 ******************************************************************************/
RawAddress btif_av_get_addr(RawAddress address) {
  int i;
  RawAddress not_found = RawAddress::kEmpty;
  for (i = 0; i < btif_max_av_clients; i++)
    if (btif_av_cb[i].peer_bda == address)
      return btif_av_cb[i].peer_bda;
  return not_found;
}

/******************************************************************************
 *
 * Function         btif_av_get_peer_addr
 *
 * Description      Returns peer device address
 *
 * Returns          void. Updates the peer_bda argument
 *******************************************************************************/
void btif_av_get_peer_addr(RawAddress* peer_bda) {
  btif_sm_state_t state = BTIF_AV_STATE_IDLE;
  for (int i = 0; i < btif_max_av_clients; i++) {
    state = btif_sm_get_state(btif_av_cb[i].sm_handle);
    if ((state == BTIF_AV_STATE_OPENED) ||
        (state == BTIF_AV_STATE_STARTED)) {
      BTIF_TRACE_DEBUG("btif_av_get_peer_addr: %u state: %d ",
              btif_av_cb[i].peer_bda, state);
      *peer_bda = btif_av_cb[i].peer_bda;
      if (state == BTIF_AV_STATE_STARTED)
        break;
    }
  }
}

/*******************************************************************************
 * Function         btif_av_is_sink_enabled
 *
 * Description      Checks if A2DP Sink is enabled or not
 *
 * Returns          true if A2DP Sink is enabled, false otherwise
 *
 ******************************************************************************/

bool btif_av_is_sink_enabled(void) {
  return (bt_av_sink_callbacks != NULL) ? true : false;
}

/*******************************************************************************
 *
 * Function         btif_av_stream_ready
 *
 * Description      Checks whether AV is ready for starting a stream
 *
 * Returns          None
 *
 ******************************************************************************/
bool btif_av_stream_ready(void) {
  int i;
  bool status = false;

  /* also make sure main adapter is enabled */
  if (btif_is_enabled() == 0) {
    BTIF_TRACE_EVENT("main adapter not enabled");
    return false;
  }

  for (i = 0; i < btif_max_av_clients; i++) {
    btif_av_cb[i].state = btif_sm_get_state(btif_av_cb[i].sm_handle);
    BTIF_TRACE_DEBUG("btif_av_stream_ready : sm hdl %d, state %d, flags %x",
                   btif_av_cb[i].sm_handle, btif_av_cb[i].state,
                   btif_av_cb[i].flags);
    /* Multicast:
     * If any of the stream is in pending suspend state when
     * we initiate start, it will result in inconsistent behavior
     * Check the pending SUSPEND flag and return failure
     * if suspend is in progress.
     */
    if (btif_av_cb[i].dual_handoff ||
        (btif_av_cb[i].flags & BTIF_AV_FLAG_LOCAL_SUSPEND_PENDING)) {
      status = false;
      break;
    } else if (btif_av_cb[i].flags &
               (BTIF_AV_FLAG_REMOTE_SUSPEND|BTIF_AV_FLAG_PENDING_STOP)) {
      status = false;
      break;
    } else if (btif_av_cb[i].state == BTIF_AV_STATE_OPENED)
      status = true;
  }
  BTIF_TRACE_DEBUG("%s(): %d", __func__, status);
  return status;
}

/*******************************************************************************
 *
 * Function         btif_av_stream_started_ready
 *
 * Description      Checks whether AV ready for media start in streaming state
 *
 * Returns          bool
 *
 ******************************************************************************/

bool btif_av_stream_started_ready(void)
{
  int i;
  bool status = false;;

  for (i = 0; i < btif_max_av_clients; i++) {
    btif_av_cb[i].state = btif_sm_get_state(btif_av_cb[i].sm_handle);
    if (btif_av_cb[i].dual_handoff) {
      BTIF_TRACE_ERROR("%s: Under Dual handoff ",__func__ );
      status = false;;
      break;
    } else if (btif_av_cb[i].flags &
               (BTIF_AV_FLAG_LOCAL_SUSPEND_PENDING |
                BTIF_AV_FLAG_REMOTE_SUSPEND |
                BTIF_AV_FLAG_PENDING_STOP)) {
      status = false;;
      break;
    } else if (btif_av_cb[i].state == BTIF_AV_STATE_STARTED)
      status = true;
  }
  BTIF_TRACE_DEBUG("btif_av_stream_started_ready: %d", status);
  return status;
}

/*******************************************************************************
 *
 * Function         btif_dispatch_sm_event
 *
 * Description      Send event to AV statemachine
 *
 * Returns          None
 *
 ******************************************************************************/

/* used to pass events to AV statemachine from other tasks */
void btif_dispatch_sm_event(btif_av_sm_event_t event, void* p_data, int len) {
  /* Switch to BTIF context */
  btif_transfer_context(btif_av_handle_event, event, (char*)p_data, len, NULL);
}

/*******************************************************************************
 *
 * Function         btif_av_execute_service
 *
 * Description      Initializes/Shuts down the service
 *
 * Returns          BT_STATUS_SUCCESS on success, BT_STATUS_FAIL otherwise
 *
 ******************************************************************************/
bt_status_t btif_av_execute_service(bool b_enable) {
  int i;
  btif_sm_state_t state;
  BTIF_TRACE_DEBUG("%s(): enable: %d", __func__, b_enable);
  if (b_enable) {
    /* TODO: Removed BTA_SEC_AUTHORIZE since the Java/App does not
     * handle this request in order to allow incoming connections to succeed.
     * We need to put this back once support for this is added
     */
    /* Added BTA_AV_FEAT_NO_SCO_SSPD - this ensures that the BTA does not
     * auto-suspend av streaming on AG events(SCO or Call). The suspend shall
     * be initiated by the app/audioflinger layers
     */
#if (AVRC_METADATA_INCLUDED == true)
    BTA_AvEnable(BTA_SEC_AUTHENTICATE,
      BTA_AV_FEAT_RCTG|BTA_AV_FEAT_METADATA|BTA_AV_FEAT_VENDOR|BTA_AV_FEAT_NO_SCO_SSPD
      |BTA_AV_FEAT_ACP_START
#if (AVRC_ADV_CTRL_INCLUDED == true)
      |BTA_AV_FEAT_RCCT
      |BTA_AV_FEAT_ADV_CTRL
      |BTA_AV_FEAT_BROWSE
#endif
      , bte_av_callback);
#else
    BTA_AvEnable(BTA_SEC_AUTHENTICATE, (BTA_AV_FEAT_RCTG | BTA_AV_FEAT_NO_SCO_SSPD
                 |BTA_AV_FEAT_ACP_START), bte_av_callback);
#endif
    for (i = 0; i < btif_max_av_clients; i++) {
      BTIF_TRACE_DEBUG("%s: BTA_AvRegister : %d", __FUNCTION__, i);
      BTA_AvRegister(BTA_AV_CHNL_AUDIO, BTIF_AV_SERVICE_NAME, 0,
                     bte_av_sink_media_callback,
      UUID_SERVCLASS_AUDIO_SOURCE);
    }
    BTA_AvUpdateMaxAVClient(btif_max_av_clients);
  } else {
    /* Also shut down the AV state machine */
    for (i = 0; i < btif_max_av_clients; i++ ) {
      if (btif_av_cb[i].sm_handle != NULL) {
        state = btif_sm_get_state(btif_av_cb[i].sm_handle);
        if (state==BTIF_AV_STATE_OPENING) {
          BTIF_TRACE_DEBUG("Moving State from Opening to Idle due to BT ShutDown");
          btif_sm_change_state(btif_av_cb[i].sm_handle, BTIF_AV_STATE_IDLE);
          btif_queue_advance();
        }
        btif_sm_shutdown(btif_av_cb[i].sm_handle);
        btif_av_cb[i].sm_handle = NULL;
      }
    }
    for (i = 0; i < btif_max_av_clients; i++)
      BTA_AvDeregister(btif_av_cb[i].bta_handle);
    BTA_AvDisable();
  }
  BTIF_TRACE_DEBUG("%s: enable: %d completed", __func__, b_enable);
  return BT_STATUS_SUCCESS;
}

/*******************************************************************************
 *
 * Function         btif_av_sink_execute_service
 *
 * Description      Initializes/Shuts down the service
 *
 * Returns          BT_STATUS_SUCCESS on success, BT_STATUS_FAIL otherwise
 *
 ******************************************************************************/
bt_status_t btif_av_sink_execute_service(bool b_enable) {
  int i;
  BTIF_TRACE_DEBUG("%s(): enable: %d", __func__, b_enable);

  if (b_enable) {
    /* Added BTA_AV_FEAT_NO_SCO_SSPD - this ensures that the BTA does not
     * auto-suspend av streaming on AG events(SCO or Call). The suspend shall
     * be initiated by the app/audioflinger layers
     */
    BTA_AvEnable(BTA_SEC_AUTHENTICATE, BTA_AV_FEAT_NO_SCO_SSPD|BTA_AV_FEAT_RCCT|
                                        BTA_AV_FEAT_METADATA|BTA_AV_FEAT_VENDOR|
                                        BTA_AV_FEAT_ADV_CTRL|BTA_AV_FEAT_RCTG,
                                        bte_av_callback);
    BTA_AvRegister(BTA_AV_CHNL_AUDIO, BTIF_AVK_SERVICE_NAME, 0,
                   bte_av_sink_media_callback, UUID_SERVCLASS_AUDIO_SINK);
  } else {
    /* Also shut down the AV state machine */
    for (i = 0; i < btif_max_av_clients; i++ ) {
      if (btif_av_cb[i].sm_handle != NULL) {
        BTIF_TRACE_DEBUG("%s(): shutting down AV SM", __func__);
        btif_sm_shutdown(btif_av_cb[i].sm_handle);
        btif_av_cb[i].sm_handle = NULL;
      }
    }
    BTA_AvDeregister(btif_av_cb[0].bta_handle);
    BTA_AvDisable();
  }

  return BT_STATUS_SUCCESS;
}

/*******************************************************************************
 *
 * Function         btif_av_get_src_interface
 *
 * Description      Get the AV callback interface for A2DP source profile
 *
 * Returns          btav_source_interface_t
 *
 ******************************************************************************/
const btav_source_interface_t* btif_av_get_src_interface(void) {
  BTIF_TRACE_EVENT("%s", __func__);
  return &bt_av_src_interface;
}

/*******************************************************************************
 *
 * Function         btif_av_get_sink_interface
 *
 * Description      Get the AV callback interface for A2DP sink profile
 *
 * Returns          btav_sink_interface_t
 *
 ******************************************************************************/
const btav_sink_interface_t* btif_av_get_sink_interface(void) {
  BTIF_TRACE_EVENT("%s", __func__);
  return &bt_av_sink_interface;
}

/*******************************************************************************
 *
 * Function         btif_av_is_connected
 *
 * Description      Checks if av has a connected sink
 *
 * Returns          bool
 *
 ******************************************************************************/
bool btif_av_is_connected(void) {
  int i;
  bool status = false;
  for (i = 0; i < btif_max_av_clients; i++) {
    btif_av_cb[i].state = btif_sm_get_state(btif_av_cb[i].sm_handle);
    if ((btif_av_cb[i].state == BTIF_AV_STATE_OPENED) ||
        (btif_av_cb[i].state ==  BTIF_AV_STATE_STARTED)) {
      status = true;
      break;
    }
  }
  return status;
}

/*******************************************************************************
**
** Function         btif_av_is_connected_on_other_idx
**
** Description      Checks if any other AV SCB is connected
**
** Returns          bool
**
*******************************************************************************/
bool btif_av_is_connected_on_other_idx(int current_index) {
  //return true if other IDx is connected
  btif_sm_state_t state = BTIF_AV_STATE_IDLE;
  int i;
  for (i = 0; i < btif_max_av_clients; i++) {
    if (i != current_index) {
      state = btif_sm_get_state(btif_av_cb[i].sm_handle);
      if ((state == BTIF_AV_STATE_OPENED) ||
          (state == BTIF_AV_STATE_STARTED))
        return true;
    }
  }
  return false;
}

/*******************************************************************************
**
** Function         btif_av_get_other_connected_idx
**
** Description      Checks if any AV SCB is connected other than the current
**                  index
**
** Returns          index
**
*******************************************************************************/
int btif_av_get_other_connected_idx(int current_index)
{
  btif_sm_state_t state = BTIF_AV_STATE_IDLE;
  int i;
  // return true if other IDx is connected
  for (i = 0; i < btif_max_av_clients; i++) {
    if (i != current_index) {
      state = btif_sm_get_state(btif_av_cb[i].sm_handle);
      if ((state == BTIF_AV_STATE_OPENED) ||
          (state == BTIF_AV_STATE_STARTED))
        return i;
    }
  }
  return INVALID_INDEX;
}

/*******************************************************************************
**
** Function         btif_av_is_playing_on_other_idx
**
** Description      Checks if any other AV SCB is connected
**
** Returns          bool
**
*******************************************************************************/
bool btif_av_is_playing_on_other_idx(int current_index)
{
  btif_sm_state_t state = BTIF_AV_STATE_IDLE;
  int i;
  // return true if other IDx is playing
  for (i = 0; i < btif_max_av_clients; i++) {
    if (i != current_index) {
      state = btif_sm_get_state(btif_av_cb[i].sm_handle);
      if (state == BTIF_AV_STATE_STARTED)
        return true;
    }
  }
  return false;
}

/*******************************************************************************
 *
 * Function         btif_av_update_current_playing_device
 *
 * Description      Update the next connected device as playing
 *
 * Returns          void
 *
 ******************************************************************************/
static void btif_av_update_current_playing_device(int index) {
  int i;
  for (i = 0; i < btif_max_av_clients; i++)
    if (i != index)
      btif_av_cb[i].current_playing = true;
}

uint8_t btif_av_get_peer_sep(int index) {
  if (isA2dpSink == true)
    return AVDT_TSEP_SNK;
  else
    return AVDT_TSEP_SRC;
}

/*******************************************************************************
 *
 * Function         btif_av_is_peer_edr
 *
 * Description      Check if the connected a2dp device supports
 *                  EDR or not. Only when connected this function
 *                  will accurately provide a true capability of
 *                  remote peer. If not connected it will always be false.
 *
 * Returns          true if remote device is capable of EDR
 *
 ******************************************************************************/
bool btif_av_is_peer_edr(void) {
  btif_sm_state_t state;
  bool peer_edr = false;

  ASSERTC(btif_av_is_connected(), "No active a2dp connection", 0);

  /* If any of the remote in streaming state is BR
   * return false to ensure proper configuration
   * is used. Ideally, since multicast is not supported
   * if any of the connected device is BR device,
   * we should not see both devices in START state.
   */
  for (int index = 0; index < btif_max_av_clients; index ++) {
    state = btif_sm_get_state(btif_av_cb[index].sm_handle);
    if ((btif_av_cb[index].flags & BTIF_AV_FLAG_PENDING_START)
            || (state == BTIF_AV_STATE_STARTED)) {
      if (btif_av_cb[index].edr)
        peer_edr = true;
      else
        return false;
    }
  }
  return peer_edr;
}

/*******************************************************************************
 *
 * Function         btif_av_any_br_peer
 *
 * Description      Check if the any of connected devices is BR device.
 *
 * Returns          true if connected to any BR device, false otherwise.
 *
 ******************************************************************************/
bool btif_av_any_br_peer(void) {
  btif_sm_state_t state;
  for (int index = 0; index < btif_max_av_clients; index ++) {
    state = btif_sm_get_state(btif_av_cb[index].sm_handle);
    if (state >= BTIF_AV_STATE_OPENED) {
      if (!btif_av_cb[index].edr) {
        BTIF_TRACE_WARNING("%s : Connected to BR device :", __FUNCTION__);
        return true;
      }
    }
  }
  return false;
}

/*******************************************************************************
 *
 * Function         btif_av_peer_supports_3mbps
 *
 * Description      check if the connected a2dp device supports
 *                  3mbps edr. Only when connected this function
 *                  will accurately provide a true capability of
 *                  remote peer. If not connected it will always be false.
 *
 * Returns          true if remote device is EDR and supports 3mbps
 *
 ******************************************************************************/
bool btif_av_peer_supports_3mbps(void) {
  btif_sm_state_t state;
  ASSERTC(btif_av_is_connected(), "No active a2dp connection", 0);

  for (int index = 0; index < btif_max_av_clients; index ++) {
    state = btif_sm_get_state(btif_av_cb[index].sm_handle);
    if ((btif_av_cb[index].flags & BTIF_AV_FLAG_PENDING_START)
         || (state == BTIF_AV_STATE_STARTED))
      if (btif_av_cb[index].edr_3mbps)
        return true;
  }
  return false;
}

/******************************************************************************
 *
 * Function        btif_av_clear_remote_suspend_flag
 *
 * Description     Clears btif_av_cd.flags if BTIF_AV_FLAG_REMOTE_SUSPEND is set
 *
 * Returns          void
 *****************************************************************************/
void btif_av_clear_remote_suspend_flag(void) {
  int i;
  for (i = 0; i < btif_max_av_clients; i++) {
    BTIF_TRACE_DEBUG("%s(): flag :%x", __func__, btif_av_cb[i].flags);
    btif_av_cb[i].flags  &= ~BTIF_AV_FLAG_REMOTE_SUSPEND;
  }
}

/*******************************************************************************
 *
 * Function         btif_av_move_idle
 *
 * Description      Opening state is intermediate state. It cannot handle
 *                  incoming/outgoing connect/disconnect requests.When ACL
 *                  is disconnected and we are in opening state then move back
 *                  to idle state which is proper to handle connections.
 *
 * Returns          Void
 *
 ******************************************************************************/
void btif_av_move_idle(RawAddress bd_addr) {
  int index =0;
  /* inform the application that ACL is disconnected and move to idle state */
  index = btif_av_idx_by_bdaddr(&bd_addr);
  if (index == btif_max_av_clients) {
    BTIF_TRACE_DEBUG("btif_av_move_idle: Already in IDLE");
    return;
  }
  btif_sm_state_t state = btif_sm_get_state(btif_av_cb[index].sm_handle);
  BTIF_TRACE_DEBUG("ACL Disconnected state %d  is same device %d",state,
           memcmp (&bd_addr, &(btif_av_cb[index].peer_bda), sizeof(bd_addr)));
  if (state == BTIF_AV_STATE_OPENING &&
      (memcmp (&bd_addr, &(btif_av_cb[index].peer_bda), sizeof(bd_addr)) == 0)) {
    BTIF_TRACE_DEBUG("Moving BTIF State from Opening to Idle due to ACL disconnect");
    btif_report_connection_state(BTAV_CONNECTION_STATE_DISCONNECTED, &(btif_av_cb[index].peer_bda));
    BTA_AvClose(btif_av_cb[index].bta_handle);
    btif_sm_change_state(btif_av_cb[index].sm_handle, BTIF_AV_STATE_IDLE);
    btif_queue_advance();
    btif_av_check_and_start_collission_timer(index);
  }
}

/******************************************************************************
 *
 * Function        btif_av_get_num_playing_devices
 *
 * Description     Return number of A2dp playing devices
 *
 * Returns         int
 *****************************************************************************/
uint16_t btif_av_get_num_playing_devices(void) {
  uint16_t i;
  uint16_t playing_devices = 0;
  for (i = 0; i < btif_max_av_clients; i++) {
    btif_av_cb[i].state = btif_sm_get_state(btif_av_cb[i].sm_handle);
    if (btif_av_cb[i].state ==  BTIF_AV_STATE_STARTED)
        playing_devices++;
  }
  BTIF_TRACE_DEBUG("AV devices playing: %d", playing_devices);

  return playing_devices;
}
/*******************************************************************************
 *
 * Function        btif_av_get_num_connected_devices
 *
 * Description     Return number of A2dp connected devices
 *
 * Returns         int
 *****************************************************************************/
uint16_t btif_av_get_num_connected_devices(void) {
  uint16_t i;
  uint16_t connected_devies = 0;
  for (i = 0; i < btif_max_av_clients; i++)
  {
    btif_av_cb[i].state = btif_sm_get_state(btif_av_cb[i].sm_handle);
    if ((btif_av_cb[i].state == BTIF_AV_STATE_OPENED) ||
        (btif_av_cb[i].state ==  BTIF_AV_STATE_STARTED))
      connected_devies++;
  }
  BTIF_TRACE_DEBUG("AV Connection count: %d", connected_devies);

  return connected_devies;
}

/******************************************************************************
 *
 * Function        btif_av_update_multicast_state
 *
 * Description     Enable Multicast only if below conditions are satisfied
 *                 1. Connected to only 2 EDR HS.
 *                 2. Connected to both HS as master.
 *                 3. Connected to 2 EDR HS and one BLE device
 *                 Multicast will fall back to soft handsoff in below conditions
 *                 1. Number of ACL links is more than 2,like connected to HID
 *                    initiating connection for HS1 and HS2.
 *                 2. Connected to BR and EDR HS.
 *                 3. Connected to more then 1 BLE device
 *
 * Returns         void
*****************************************************************************/
void btif_av_update_multicast_state(int index) {
  uint16_t num_connected_br_edr_devices = 0;
  uint16_t num_connected_le_devices = 0;
  uint16_t num_av_connected = 0;
  uint16_t i = 0;
  bool is_slave = false;
  bool is_br_hs_connected = false;
  bool prev_multicast_state = enable_multicast;

  if (!is_multicast_supported) {
    BTIF_TRACE_DEBUG("%s() Multicast is Disabled", __func__);
    return;
  }

  if (multicast_disabled == true) {
    multicast_disabled = false;
    enable_multicast = false;
    BTA_AvEnableMultiCast(false, btif_av_cb[index].bta_handle);
    return;
  }

  BTIF_TRACE_DEBUG("%s() Multicast previous state : %s", __func__,
    enable_multicast ? "Enabled" : "Disabled" );

  num_connected_br_edr_devices = btif_dm_get_br_edr_links();
  num_connected_le_devices = btif_dm_get_le_links();
  num_av_connected = btif_av_get_num_connected_devices();
  is_br_hs_connected = btif_av_any_br_peer();

  for (i = 0; i < btif_max_av_clients; i++) {
    if (btif_av_cb[i].is_slave == true) {
      BTIF_TRACE_WARNING("Conected as slave");
      is_slave = true;
      break;
    }
  }

  if ((num_av_connected <= 2) && (is_br_hs_connected != true) &&
      (is_slave == false) && ((num_connected_br_edr_devices <= 2) &&
      (num_connected_le_devices <= 1)))
    enable_multicast = true;
  else
    enable_multicast = false;

  BTIF_TRACE_DEBUG("%s() Multicast current state : %s", __func__,
        enable_multicast ? "Enabled" : "Disabled" );

  if (prev_multicast_state != enable_multicast) {
    BTA_AvEnableMultiCast(enable_multicast, btif_av_cb[index].bta_handle);
    HAL_CBACK(bt_av_src_callbacks, multicast_state_cb, enable_multicast);
  }
}

/******************************************************************************
**
** Function        btif_av_get_multicast_state
**
** Description     Returns true if multicast is enabled else false
**
** Returns         bool
******************************************************************************/
bool btif_av_get_multicast_state() {
  return enable_multicast;
}

/******************************************************************************
**
** Function        btif_av_get_ongoing_multicast
**
** Description     Returns true if multicast is ongoing
**
** Returns         bool
******************************************************************************/
bool btif_av_get_ongoing_multicast() {
  int i = 0, j = 0;
  if (!is_multicast_supported) {
    BTIF_TRACE_DEBUG("Multicast is Disabled");
    return false;
  }
  for (i = 0; i < btif_max_av_clients; i++)
    if (btif_av_cb[i].is_device_playing)
      j++;

  if (j == btif_max_av_clients)
    return true;
  else
    return false;
}

/******************************************************************************
**
** Function        btif_av_is_multicast_supported
**
** Description     Returns true if multicast is supported
**
** Returns         bool
******************************************************************************/
bool btif_av_is_multicast_supported() {
  return is_multicast_supported;
}

bool btif_av_check_flag_remote_suspend(int index) {
  BTIF_TRACE_ERROR("%s(): index = %d",__func__,index);
  if (btif_av_cb[index].flags & BTIF_AV_FLAG_REMOTE_SUSPEND) {
    BTIF_TRACE_DEBUG("remote suspend flag set on index = %d",index);
    return true;
  } else {
    BTIF_TRACE_DEBUG("remote suspend flag not set on index = %d",index);
    return false;
  }
}

/* SPLITA2DP*/
/*******************************************************************************
 *
 * Function         btif_av_is_split_a2dp_enabled
 *
 * Description      Check if split a2dp is enabled.
 *
 * Returns          TRUE if split a2dp is enabled, FALSE otherwise
 *
 ******************************************************************************/
bool btif_av_is_split_a2dp_enabled() {
  BTIF_TRACE_DEBUG("btif_av_is_split_a2dp_enabled:%d",bt_split_a2dp_enabled);
  return bt_split_a2dp_enabled;
}
/******************************************************************************
**
** Function         btif_av_is_under_handoff
**
** Description     check if AV state is under handoff
**
** Returns         TRUE if handoff is triggered, FALSE otherwise
********************************************************************************/
bool btif_av_is_under_handoff() {
  int i;
  btif_sm_state_t state = BTIF_AV_STATE_IDLE;

  BTIF_TRACE_DEBUG("btif_av_is_under_handoff");

  for (i = 0; i < btif_max_av_clients; i++) {
    state = btif_sm_get_state(btif_av_cb[i].sm_handle);
    if (btif_av_cb[i].dual_handoff &&
      (state == BTIF_AV_STATE_STARTED || state == BTIF_AV_STATE_OPENED)) {
      /* If a2dp reconfigure is triggered when playing device disconnect is
       * initiated locally then return false, otherwise wait till the suspend cfm
       * is received from the remote.
       */
       BTIF_TRACE_DEBUG("AV is under handoff");
       return true;
    }
  }
  return false;
}
bool btif_av_is_device_disconnecting() {
  int i;
  btif_sm_state_t state = BTIF_AV_STATE_IDLE;
  BTIF_TRACE_DEBUG("btif_av_is_device_disconnecting");
  for (i = 0; i < btif_max_av_clients; i++) {
    state = btif_sm_get_state(btif_av_cb[i].sm_handle);
    BTIF_TRACE_DEBUG("%s: state = %d",__func__,state);
    if ((btif_av_cb[i].dual_handoff &&
      state == BTIF_AV_STATE_CLOSING)) {
      BTIF_TRACE_DEBUG("Device disconnecting");
      return true;
    }
  }
  return false;
}
void btif_av_reset_reconfig_flag() {
  BTIF_TRACE_DEBUG("%s",__func__);
  reconfig_a2dp = FALSE;
}

bool btif_av_allow_codec_config_change(btav_a2dp_codec_index_t codec_type,
          btav_a2dp_codec_sample_rate_t sample_rate) {
  BTIF_TRACE_DEBUG("%s",__func__);
  /* Only 48khz sampling rate is supported in Split A2dp mode, disregard
   * codec switch request for sample rate change
   * LDAC is not supported in Split A2dp currently, disregard LDAC switch req
  */
  if (codec_type == BTAV_A2DP_CODEC_INDEX_SOURCE_LDAC ||
      (sample_rate > 0 && sample_rate != BTAV_A2DP_CODEC_SAMPLE_RATE_48000)) {
      BTIF_TRACE_DEBUG("config not supported codec_type = %d, sample_rate = %d",
                        codec_type, sample_rate)
      return false; //Only 48k is supported in split mode
  }
  return true;
}

/******************************************************************************
**
** Function         btif_av_get_reconfig_dev_hndl
**
** Description     Retrieve the bta handle for the device codec switch is
**                 triggered in the middle of streaming.
**
** Returns         BTA HANDLE if codec switch triggered during streaming
********************************************************************************/
tBTA_AV_HNDL btif_av_get_reconfig_dev_hndl() {
  int i = 0;
  BTIF_TRACE_DEBUG("%s",__func__);
  for (i = 0 ; i < btif_max_av_clients; i++) {
    if (btif_av_cb[i].reconfig_pending)
        return btif_av_cb[i].bta_handle;
  }
  return 0;
}

/******************************************************************************
**
** Function        btif_av_reset_codec_reconfig_flag
**
** Description     Reset codec reconfig flag if avdtp reconfig is not triggered
**                 for user provided codec config
**
** Returns         void
********************************************************************************/
void btif_av_reset_codec_reconfig_flag() {
  int i;
  BTIF_TRACE_DEBUG("%s",__func__);
  for (i = 0; i < btif_max_av_clients; i++) {
    if (btif_av_cb[i].reconfig_pending)
     btif_av_cb[i].reconfig_pending = false;
  }
}
/*SPLITA2DP*/<|MERGE_RESOLUTION|>--- conflicted
+++ resolved
@@ -207,7 +207,6 @@
 extern uint8_t btif_rc_get_connected_peer_handle(const RawAddress& peer_addr);
 extern void btif_rc_check_handle_pending_play(const RawAddress& peer_addr,
                                               bool bSendToApp);
-<<<<<<< HEAD
 extern void btif_rc_get_playing_device(RawAddress address);
 extern void btif_rc_clear_playing_state(bool play);
 extern void btif_rc_clear_priority(RawAddress address);
@@ -217,8 +216,6 @@
 extern uint16_t btif_hf_is_call_vr_idle();
 extern void btif_a2dp_on_idle(int index);
 extern fixed_queue_t* btu_general_alarm_queue;
-=======
->>>>>>> 1bc65a4e
 
 /*****************************************************************************
  * Local helper functions
@@ -476,11 +473,10 @@
     alarm_cancel(av_coll_detected_timer);
     BTIF_TRACE_DEBUG("btif_av_check_and_start_collission_timer:Deleting previously queued timer");
   }
-  alarm_set_on_queue(av_coll_detected_timer,
+  alarm_set_on_mloop(av_coll_detected_timer,
                      BTIF_TIMEOUT_AV_COLL_DETECTED_MS,
                      btif_av_collission_timer_timeout,
-                     NULL,
-                     btu_general_alarm_queue);
+                     NULL);
 }
 
 
@@ -589,7 +585,6 @@
        *
        * TODO: We may need to do this only on an AVRCP Play. FixMe
        */
-<<<<<<< HEAD
       /* Check if connection allowed with this device
        * In Dual A2dp case, this event can come for both the headsets.
        * Reject second connection request as we are already checking
@@ -630,20 +625,12 @@
             BTA_AvOpen(btif_av_cb[index].peer_bda, btif_av_cb[index].bta_handle,
                true, BTA_SEC_AUTHENTICATE, UUID_SERVCLASS_AUDIO_SINK);
         else if (event == BTA_AV_RC_OPEN_EVT) {
-          alarm_set_on_queue(av_open_on_rc_timer,
+          alarm_set_on_mloop(av_open_on_rc_timer,
           BTIF_TIMEOUT_AV_OPEN_ON_RC_MS,
-          btif_initiate_av_open_timer_timeout, NULL,
-          btu_general_alarm_queue);
+          btif_initiate_av_open_timer_timeout, NULL);
           btif_rc_handler(event, (tBTA_AV *)p_data);
         }
       }
-=======
-
-      BTIF_TRACE_DEBUG("BTA_AV_RC_OPEN_EVT received w/o AV");
-      alarm_set_on_mloop(av_open_on_rc_timer, BTIF_TIMEOUT_AV_OPEN_ON_RC_MS,
-                         btif_initiate_av_open_timer_timeout, NULL);
-      btif_rc_handler(event, (tBTA_AV*)p_data);
->>>>>>> 1bc65a4e
       break;
 
     case BTA_AV_RC_BROWSE_OPEN_EVT:
@@ -2738,10 +2725,9 @@
     case BTA_AV_RC_OPEN_EVT:
       if (is_valid) {
         BTIF_TRACE_DEBUG("allowconn for RC connection");
-        alarm_set_on_queue(av_open_on_rc_timer,
+        alarm_set_on_mloop(av_open_on_rc_timer,
                            BTIF_TIMEOUT_AV_OPEN_ON_RC_MS,
-                           btif_initiate_av_open_timer_timeout, NULL,
-                           btu_general_alarm_queue);
+                           btif_initiate_av_open_timer_timeout, NULL);
           btif_rc_handler(idle_rc_event, (tBTA_AV*)&idle_rc_data);
       } else {
         uint8_t rc_handle =  idle_rc_data.rc_open.rc_handle;
