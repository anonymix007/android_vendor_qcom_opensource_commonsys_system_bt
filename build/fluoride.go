// Copyright (C) 2016 The Android Open Source Project
//
// Licensed under the Apache License, Version 2.0 (the "License");
// you may not use this file except in compliance with the License.
// You may obtain a copy of the License at
//
//     http://www.apache.org/licenses/LICENSE-2.0
//
// Unless required by applicable law or agreed to in writing, software
// distributed under the License is distributed on an "AS IS" BASIS,
// WITHOUT WARRANTIES OR CONDITIONS OF ANY KIND, either express or implied.
// See the License for the specific language governing permissions and
// limitations under the License.
package fluoride

import (
	"strings"

	"android/soong/android"
	"android/soong/cc"
<<<<<<< HEAD

	"github.com/google/blueprint"
=======
>>>>>>> 50e621f2
)

func init() {
	android.RegisterModuleType("fluoride_defaults", fluorideDefaultsFactory)
}

<<<<<<< HEAD
func fluorideDefaultsFactory() (blueprint.Module, []interface{}) {
	module, props := cc.DefaultsFactory()
	android.AddLoadHook(module, fluorideDefaults)

	return module, props
=======
func fluorideDefaultsFactory() android.Module {
	module := cc.DefaultsFactory()
	android.AddLoadHook(module, fluorideDefaults)

	return module
>>>>>>> 50e621f2
}

func fluorideDefaults(ctx android.LoadHookContext) {
	type props struct {
		Include_dirs []string
		Cflags       []string
	}

	p := &props{}
	p.Cflags, p.Include_dirs = globalDefaults(ctx)

	ctx.AppendProperties(p)
}

func globalDefaults(ctx android.BaseContext) ([]string, []string) {
	var cflags []string
	var includeDirs []string

	board_bt_buildcfg_include_dir := ctx.DeviceConfig().BtConfigIncludeDir()
	if len(board_bt_buildcfg_include_dir) > 0 {
		cflags = append(cflags, "-DHAS_BDROID_BUILDCFG")
		board_bt_buildcfg_include_dir_list :=
			strings.Fields(board_bt_buildcfg_include_dir)
		for _, buildcfg_dir := range board_bt_buildcfg_include_dir_list {
			includeDirs = append(includeDirs, buildcfg_dir)
		}
	} else {
		cflags = append(cflags, "-DHAS_NO_BDROID_BUILDCFG")
	}

	return cflags, includeDirs
}<|MERGE_RESOLUTION|>--- conflicted
+++ resolved
@@ -18,30 +18,17 @@
 
 	"android/soong/android"
 	"android/soong/cc"
-<<<<<<< HEAD
-
-	"github.com/google/blueprint"
-=======
->>>>>>> 50e621f2
 )
 
 func init() {
 	android.RegisterModuleType("fluoride_defaults", fluorideDefaultsFactory)
 }
 
-<<<<<<< HEAD
-func fluorideDefaultsFactory() (blueprint.Module, []interface{}) {
-	module, props := cc.DefaultsFactory()
-	android.AddLoadHook(module, fluorideDefaults)
-
-	return module, props
-=======
 func fluorideDefaultsFactory() android.Module {
 	module := cc.DefaultsFactory()
 	android.AddLoadHook(module, fluorideDefaults)
 
 	return module
->>>>>>> 50e621f2
 }
 
 func fluorideDefaults(ctx android.LoadHookContext) {
