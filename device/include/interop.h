/******************************************************************************
 *
 *  Copyright (C) 2015 Google, Inc.
 *
 *  Licensed under the Apache License, Version 2.0 (the "License");
 *  you may not use this file except in compliance with the License.
 *  You may obtain a copy of the License at:
 *
 *  http://www.apache.org/licenses/LICENSE-2.0
 *
 *  Unless required by applicable law or agreed to in writing, software
 *  distributed under the License is distributed on an "AS IS" BASIS,
 *  WITHOUT WARRANTIES OR CONDITIONS OF ANY KIND, either express or implied.
 *  See the License for the specific language governing permissions and
 *  limitations under the License.
 *
 ******************************************************************************/

#pragma once

#include <stdbool.h>

#include "btcore/include/bdaddr.h"

static const char INTEROP_MODULE[] = "interop_module";

// NOTE:
// Only add values at the end of this enum and do NOT delete values
// as they may be used in dynamic device configuration.
typedef enum {
  // Disable secure connections
  // This is for pre BT 4.1/2 devices that do not handle secure mode
  // very well.
  INTEROP_DISABLE_LE_SECURE_CONNECTIONS = 0,

  // Some devices have proven problematic during the pairing process, often
  // requiring multiple retries to complete pairing. To avoid degrading the user
  // experience for those devices, automatically re-try pairing if page
  // timeouts are received during pairing.
  INTEROP_AUTO_RETRY_PAIRING,

  // Devices requiring this workaround do not handle Bluetooth Absolute Volume
  // control correctly, leading to undesirable (potentially harmful) volume
  // levels or general lack of controlability.
  INTEROP_DISABLE_ABSOLUTE_VOLUME,

  // Disable automatic pairing with headsets/car-kits
  // Some car kits do not react kindly to a failed pairing attempt and
  // do not allow immediate re-pairing. Blacklist these so that the initial
  // pairing attempt makes it to the user instead.
  INTEROP_DISABLE_AUTO_PAIRING,

  // Use a fixed pin for specific keyboards
  // Keyboards should use a variable pin at all times. However, some keyboards
  // require a fixed pin of all 0000. This workaround enables auto pairing for
  // those keyboards.
  INTEROP_KEYBOARD_REQUIRES_FIXED_PIN,

  // Some headsets have audio jitter issues because of increased
  // re-transmissions as the 3 Mbps packets have a lower link margin, and are
  // more prone to interference. We can disable 3DH packets (use only 2DH
  // packets) for the ACL link to improve sensitivity when streaming A2DP audio
  // to the headset. Air sniffer logs show reduced re-transmissions after
  // switching to 2DH packets.

  // Disable 3Mbps packets and use only 2Mbps packets for ACL links when
  // streaming audio.
  INTEROP_2MBPS_LINK_ONLY,

<<<<<<< HEAD
  // Some HID devices have proven problematic behaviour if SDP is initiated
  // again while HID connection is in progress or if more than 1 SDP connection
  // is  created with those HID devices rsulting in issues of connection
  // failure with such devices. To avoid degrading the user experience with
  // those devices, SDP is not attempted as part of pairing process.
  INTEROP_DISABLE_SDP_AFTER_PAIRING,

  // HID Keyboards that claim support for multitouch functionality have issue
  // with  normal functioning of keyboard because of issues in USB HID kernel
  // driver. To avoid degrading the user experience with those devices,
  // digitizer record is removed from the report descriptor.
  INTEROP_REMOVE_HID_DIG_DESCRIPTOR,

  // Some HID devices have problematic behaviour where when hid link is in Sniff
  // and DUT is in Slave role for SCO link ( not eSCO) any solution cannot maintain
  // the link as  SCO scheduling over a short period will overlap with Sniff link due to
  // slave drift.
  // To avoid degrading the user experience with those devices, sniff is disabled from
  // link policy when sco is active, and enabled when sco is disabled.
  INTEROP_DISABLE_SNIFF_DURING_SCO,
=======
  // Do not use supervision timeout value received from preferred connection
  // parameters, use 3s instead. Use with HID only.
  INTEROP_HID_PREF_CONN_SUP_TIMEOUT_3S
>>>>>>> d8f63a09
} interop_feature_t;

// Check if a given |addr| matches a known interoperability workaround as
// identified by the |interop_feature_t| enum. This API is used for simple
// address based lookups where more information is not available. No
// look-ups or random address resolution are performed on |addr|.
bool interop_match_addr(const interop_feature_t feature,
                        const bt_bdaddr_t* addr);

// Check if a given remote device |name| matches a known workaround.
// Name comparisons are case sensitive and do not allow for partial matches.
// If |name| is "TEST" and a workaround exists for "TESTING", then this
// function will return false. But, if |name| is "TESTING" and a workaround
// exists for "TEST", this function will return true. |name| cannot be null and
// must be null terminated.
bool interop_match_name(const interop_feature_t feature, const char* name);

// Check if a given |manufacturer| matches a known interoperability workaround
// as identified by the |interop_feature_t| enum. This API is used for
// manufacturer based lookups where more information is not available.
bool interop_match_manufacturer(const interop_feature_t feature,
                                uint16_t manufacturer);

// Check if a given |vendor_id, |product_id| matches a known
// interoperability workaround as identified by the |interop_feature_t|
// enum. This API is used for simple name based lookups where more information
// is not available.
bool interop_match_vendor_product_ids(const interop_feature_t feature,
                                      uint16_t vendor_id, uint16_t product_id);

// Add a dynamic interop database entry for a device matching the first |length|
// bytes of |addr|, implementing the workaround identified by |feature|.
// |addr| may not be null.
// |length| must be greater than 0 and less than sizeof(bt_bdaddr_t).
// As |interop_feature_t| is not exposed in the public API, feature must be a
// valid integer representing an option in the enum.
void interop_database_add(const uint16_t feature, const bt_bdaddr_t* addr,
                          size_t length);

// Clear the dynamic portion of the interoperability workaround database.
void interop_database_clear(void);<|MERGE_RESOLUTION|>--- conflicted
+++ resolved
@@ -67,7 +67,6 @@
   // streaming audio.
   INTEROP_2MBPS_LINK_ONLY,
 
-<<<<<<< HEAD
   // Some HID devices have proven problematic behaviour if SDP is initiated
   // again while HID connection is in progress or if more than 1 SDP connection
   // is  created with those HID devices rsulting in issues of connection
@@ -88,11 +87,10 @@
   // To avoid degrading the user experience with those devices, sniff is disabled from
   // link policy when sco is active, and enabled when sco is disabled.
   INTEROP_DISABLE_SNIFF_DURING_SCO,
-=======
+
   // Do not use supervision timeout value received from preferred connection
   // parameters, use 3s instead. Use with HID only.
   INTEROP_HID_PREF_CONN_SUP_TIMEOUT_3S
->>>>>>> d8f63a09
 } interop_feature_t;
 
 // Check if a given |addr| matches a known interoperability workaround as
