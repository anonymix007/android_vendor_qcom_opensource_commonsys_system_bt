--- conflicted
+++ resolved
@@ -166,13 +166,10 @@
     CASE_RETURN_STR(INTEROP_DISABLE_AUTO_PAIRING)
     CASE_RETURN_STR(INTEROP_KEYBOARD_REQUIRES_FIXED_PIN)
     CASE_RETURN_STR(INTEROP_2MBPS_LINK_ONLY)
-<<<<<<< HEAD
     CASE_RETURN_STR(INTEROP_DISABLE_SDP_AFTER_PAIRING)
     CASE_RETURN_STR(INTEROP_REMOVE_HID_DIG_DESCRIPTOR)
     CASE_RETURN_STR(INTEROP_DISABLE_SNIFF_DURING_SCO)
-=======
     CASE_RETURN_STR(INTEROP_HID_PREF_CONN_SUP_TIMEOUT_3S)
->>>>>>> d8f63a09
   }
 
   return "UNKNOWN";
