--- conflicted
+++ resolved
@@ -578,16 +578,10 @@
 void avdt_scb_hdl_setconfig_cmd(tAVDT_SCB* p_scb, tAVDT_SCB_EVT* p_data) {
   tAVDT_CFG* p_cfg;
 
-<<<<<<< HEAD
   if ((!p_scb->in_use) && !(avdt_check_sep_state(p_scb)) &&
       (!avdt_cb.conn_in_progress)) {
-=======
-  AVDT_TRACE_DEBUG("%s: p_scb->in_use=%d", __func__, p_scb->in_use);
-
-  if (!p_scb->in_use) {
     A2DP_DumpCodecInfo(p_scb->cs.cfg.codec_info);
     A2DP_DumpCodecInfo(p_data->msg.config_cmd.p_cfg->codec_info);
->>>>>>> 33c24763
     p_cfg = p_data->msg.config_cmd.p_cfg;
     if (A2DP_GetCodecType(p_scb->cs.cfg.codec_info) ==
         A2DP_GetCodecType(p_cfg->codec_info)) {
