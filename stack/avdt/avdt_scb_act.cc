--- conflicted
+++ resolved
@@ -211,16 +211,9 @@
   avdt_ad_open_req(AVDT_CHAN_MEDIA, p_scb->p_ccb, p_scb, AVDT_INT);
 
   /* start tc connect timer */
-<<<<<<< HEAD
   alarm_set_on_mloop(p_scb->transport_channel_timer,
                      AVDT_SCB_TC_CONN_TIMEOUT_MS,
                      avdt_scb_transport_channel_timer_timeout, p_scb);
-=======
-  if (btu_general_alarm_queue != NULL)
-      alarm_set_on_queue(
-          p_scb->transport_channel_timer, AVDT_SCB_TC_CONN_TIMEOUT_MS,
-          avdt_scb_transport_channel_timer_timeout, p_scb, btu_general_alarm_queue);
->>>>>>> 1655adaf
 }
 
 /*******************************************************************************
@@ -669,19 +662,13 @@
     memcpy(&p_scb->curr_cfg, &p_scb->req_cfg, sizeof(tAVDT_CFG));
     p_scb->role = AVDT_CONF_INT;
 
-<<<<<<< HEAD
-    /* initiate open */
-    single.seid = p_scb->peer_seid;
-    tAVDT_SCB_EVT avdt_scb_evt;
-    avdt_scb_evt.msg.single = single;
-    avdt_scb_event(p_scb, AVDT_SCB_API_OPEN_REQ_EVT, &avdt_scb_evt);
-=======
     if (!(p_scb->curr_cfg.psc_mask & AVDT_PSC_DELAY_RPT)) {
       /* initiate open */
       single.seid = p_scb->peer_seid;
-      avdt_scb_event(p_scb, AVDT_SCB_API_OPEN_REQ_EVT, (tAVDT_SCB_EVT*)&single);
+      tAVDT_SCB_EVT avdt_scb_evt;
+      avdt_scb_evt.msg.single = single;
+      avdt_scb_event(p_scb, AVDT_SCB_API_OPEN_REQ_EVT, &avdt_scb_evt);
     }
->>>>>>> 1655adaf
   }
 }
 
@@ -1177,17 +1164,10 @@
 
   /* send response */
   avdt_msg_send_rsp(p_scb->p_ccb, AVDT_SIG_OPEN, &p_data->msg);
-<<<<<<< HEAD
 
   alarm_set_on_mloop(p_scb->transport_channel_timer,
                      AVDT_SCB_TC_CONN_TIMEOUT_MS,
                      avdt_scb_transport_channel_timer_timeout, p_scb);
-=======
-  if (btu_general_alarm_queue != NULL)
-      alarm_set_on_queue(
-          p_scb->transport_channel_timer, AVDT_SCB_TC_CONN_TIMEOUT_MS,
-          avdt_scb_transport_channel_timer_timeout, p_scb, btu_general_alarm_queue);
->>>>>>> 1655adaf
 }
 
 /*******************************************************************************
@@ -1571,16 +1551,9 @@
  ******************************************************************************/
 void avdt_scb_transport_channel_timer(tAVDT_SCB* p_scb,
                                       UNUSED_ATTR tAVDT_SCB_EVT* p_data) {
-<<<<<<< HEAD
   alarm_set_on_mloop(p_scb->transport_channel_timer,
                      AVDT_SCB_TC_DISC_TIMEOUT_MS,
                      avdt_scb_transport_channel_timer_timeout, p_scb);
-=======
-  if (btu_general_alarm_queue != NULL)
-      alarm_set_on_queue(
-          p_scb->transport_channel_timer, AVDT_SCB_TC_DISC_TIMEOUT_MS,
-          avdt_scb_transport_channel_timer_timeout, p_scb, btu_general_alarm_queue);
->>>>>>> 1655adaf
 }
 
 /*******************************************************************************
