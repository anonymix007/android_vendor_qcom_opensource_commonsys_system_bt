/******************************************************************************
 *
 *  Copyright (C) 1999-2012 Broadcom Corporation
 *
 *  Licensed under the Apache License, Version 2.0 (the "License");
 *  you may not use this file except in compliance with the License.
 *  You may obtain a copy of the License at:
 *
 *  http://www.apache.org/licenses/LICENSE-2.0
 *
 *  Unless required by applicable law or agreed to in writing, software
 *  distributed under the License is distributed on an "AS IS" BASIS,
 *  WITHOUT WARRANTIES OR CONDITIONS OF ANY KIND, either express or implied.
 *  See the License for the specific language governing permissions and
 *  limitations under the License.
 *
 ******************************************************************************/

/******************************************************************************
 *
 *  This file contains L2CAP internal definitions
 *
 ******************************************************************************/
#ifndef L2C_INT_H
#define L2C_INT_H

#include <stdbool.h>

#include "bt_common.h"
#include "btm_api.h"
#include "l2c_api.h"
#include "l2cdefs.h"
#include "osi/include/alarm.h"
#include "osi/include/fixed_queue.h"
#include "osi/include/list.h"

#define L2CAP_MIN_MTU 48 /* Minimum acceptable MTU is 48 bytes */

/* LE credit based L2CAP connection parameters */
#define L2CAP_LE_MIN_MTU 23
#define L2CAP_LE_MIN_MPS 23
#define L2CAP_LE_MAX_MPS 65533
#define L2CAP_LE_MIN_CREDIT 0
#define L2CAP_LE_MAX_CREDIT 65535
#define L2CAP_LE_DEFAULT_MTU 512
#define L2CAP_LE_DEFAULT_MPS 23
#define L2CAP_LE_DEFAULT_CREDIT 1

/*
 * Timeout values (in milliseconds).
 */
#define L2CAP_LINK_ROLE_SWITCH_TIMEOUT_MS (10 * 1000)  /* 10 seconds */
#define L2CAP_LINK_CONNECT_TIMEOUT_MS (20 * 1000)      /* 20 seconds */
#define L2CAP_LINK_CONNECT_EXT_TIMEOUT_MS (120 * 1000) /* 120 seconds */
#define L2CAP_ECHO_RSP_TIMEOUT_MS (30 * 1000)          /* 30 seconds */
#define L2CAP_LINK_FLOW_CONTROL_TIMEOUT_MS (2 * 1000)  /* 2 seconds */
#define L2CAP_LINK_DISCONNECT_TIMEOUT_MS (30 * 1000)   /* 30 seconds */
#define L2CAP_CHNL_CONNECT_TIMEOUT_MS (20 * 1000)      /* 20 seconds */
#define L2CAP_CHNL_CONNECT_EXT_TIMEOUT_MS (120 * 1000) /* 120 seconds */
#define L2CAP_CHNL_CFG_TIMEOUT_MS (30 * 1000)          /* 30 seconds */
#define L2CAP_CHNL_DISCONNECT_TIMEOUT_MS (10 * 1000)   /* 10 seconds */
#define L2CAP_DELAY_CHECK_SM4_TIMEOUT_MS (2 * 1000)    /* 2 seconds */
#define L2CAP_WAIT_INFO_RSP_TIMEOUT_MS (3 * 1000)      /* 3 seconds */
#define L2CAP_BLE_LINK_CONNECT_TIMEOUT_MS (30 * 1000)  /* 30 seconds */
#define L2CAP_FCR_ACK_TIMEOUT_MS 200                   /* 200 milliseconds */

/* Define the possible L2CAP channel states. The names of
 * the states may seem a bit strange, but they are taken from
 * the Bluetooth specification.
*/
typedef enum {
  CST_CLOSED,                  /* Channel is in closed state */
  CST_ORIG_W4_SEC_COMP,        /* Originator waits security clearence */
  CST_TERM_W4_SEC_COMP,        /* Acceptor waits security clearence */
  CST_W4_L2CAP_CONNECT_RSP,    /* Waiting for peer conenct response */
  CST_W4_L2CA_CONNECT_RSP,     /* Waiting for upper layer connect rsp */
  CST_CONFIG,                  /* Negotiating configuration */
  CST_OPEN,                    /* Data transfer state */
  CST_W4_L2CAP_DISCONNECT_RSP, /* Waiting for peer disconnect rsp */
  CST_W4_L2CA_DISCONNECT_RSP   /* Waiting for upper layer disc rsp */
} tL2C_CHNL_STATE;

/* Define the possible L2CAP link states
*/
typedef enum {
  LST_DISCONNECTED,
  LST_CONNECT_HOLDING,
  LST_CONNECTING_WAIT_SWITCH,
  LST_CONNECTING,
  LST_CONNECTED,
  LST_DISCONNECTING
} tL2C_LINK_STATE;

/* Define input events to the L2CAP link and channel state machines. The names
 * of the events may seem a bit strange, but they are taken from
 * the Bluetooth specification.
*/
/* Lower layer */
#define L2CEVT_LP_CONNECT_CFM 0       /* connect confirm */
#define L2CEVT_LP_CONNECT_CFM_NEG 1   /* connect confirm (failed) */
#define L2CEVT_LP_CONNECT_IND 2       /* connect indication */
#define L2CEVT_LP_DISCONNECT_IND 3    /* disconnect indication */
#define L2CEVT_LP_QOS_CFM 4           /* QOS confirmation */
#define L2CEVT_LP_QOS_CFM_NEG 5       /* QOS confirmation (failed)*/
#define L2CEVT_LP_QOS_VIOLATION_IND 6 /* QOS violation indication */

/* Security */
#define L2CEVT_SEC_COMP 7     /* cleared successfully */
#define L2CEVT_SEC_COMP_NEG 8 /* procedure failed */

/* Peer connection */
#define L2CEVT_L2CAP_CONNECT_REQ 10     /* request */
#define L2CEVT_L2CAP_CONNECT_RSP 11     /* response */
#define L2CEVT_L2CAP_CONNECT_RSP_PND 12 /* response pending */
#define L2CEVT_L2CAP_CONNECT_RSP_NEG 13 /* response (failed) */

/* Peer configuration */
#define L2CEVT_L2CAP_CONFIG_REQ 14     /* request */
#define L2CEVT_L2CAP_CONFIG_RSP 15     /* response */
#define L2CEVT_L2CAP_CONFIG_RSP_NEG 16 /* response (failed) */

#define L2CEVT_L2CAP_DISCONNECT_REQ 17 /* Peer disconnect request */
#define L2CEVT_L2CAP_DISCONNECT_RSP 18 /* Peer disconnect response */
#define L2CEVT_L2CAP_INFO_RSP 19       /* Peer information response */
#define L2CEVT_L2CAP_DATA 20           /* Peer data */

/* Upper layer */
#define L2CEVT_L2CA_CONNECT_REQ 21     /* connect request */
#define L2CEVT_L2CA_CONNECT_RSP 22     /* connect response */
#define L2CEVT_L2CA_CONNECT_RSP_NEG 23 /* connect response (failed)*/
#define L2CEVT_L2CA_CONFIG_REQ 24      /* config request */
#define L2CEVT_L2CA_CONFIG_RSP 25      /* config response */
#define L2CEVT_L2CA_CONFIG_RSP_NEG 26  /* config response (failed) */
#define L2CEVT_L2CA_DISCONNECT_REQ 27  /* disconnect request */
#define L2CEVT_L2CA_DISCONNECT_RSP 28  /* disconnect response */
#define L2CEVT_L2CA_DATA_READ 29       /* data read */
#define L2CEVT_L2CA_DATA_WRITE 30      /* data write */
#define L2CEVT_L2CA_FLUSH_REQ 31       /* flush */

#define L2CEVT_TIMEOUT 32         /* Timeout */
#define L2CEVT_SEC_RE_SEND_CMD 33 /* btm_sec has enough info to proceed */

#define L2CEVT_ACK_TIMEOUT 34 /* RR delay timeout */

#define L2CEVT_L2CA_SEND_FLOW_CONTROL_CREDIT                                  \
  35                                             /* Upper layer credit packet \
                                                    */
#define L2CEVT_L2CAP_RECV_FLOW_CONTROL_CREDIT 36 /* Peer credit packet */

/* Bitmask to skip over Broadcom feature reserved (ID) to avoid sending two
   successive ID values, '0' id only or both */
#define L2CAP_ADJ_BRCM_ID 0x1
#define L2CAP_ADJ_ZERO_ID 0x2
#define L2CAP_ADJ_ID 0x3

/* Return values for l2cu_process_peer_cfg_req() */
#define L2CAP_PEER_CFG_UNACCEPTABLE 0
#define L2CAP_PEER_CFG_OK 1
#define L2CAP_PEER_CFG_DISCONNECT 2

/* eL2CAP option constants */
/* Min retransmission timeout if no flush timeout or PBF */
#define L2CAP_MIN_RETRANS_TOUT 2000
/* Min monitor timeout if no flush timeout or PBF */
#define L2CAP_MIN_MONITOR_TOUT 12000

#define L2CAP_MAX_FCR_CFG_TRIES 2 /* Config attempts before disconnecting */

typedef uint8_t tL2C_BLE_FIXED_CHNLS_MASK;

typedef struct {
  uint8_t next_tx_seq;       /* Next sequence number to be Tx'ed */
  uint8_t last_rx_ack;       /* Last sequence number ack'ed by the peer */
  uint8_t next_seq_expected; /* Next peer sequence number expected */
  uint8_t last_ack_sent;     /* Last peer sequence number ack'ed */
  uint8_t num_tries;         /* Number of retries to send a packet */
  uint8_t max_held_acks;     /* Max acks we can hold before sending */

  bool remote_busy; /* true if peer has flowed us off */
  bool local_busy;  /* true if we have flowed off the peer */

  bool rej_sent;       /* Reject was sent */
  bool srej_sent;      /* Selective Reject was sent */
  bool wait_ack;       /* Transmitter is waiting ack (poll sent) */
  bool rej_after_srej; /* Send a REJ when SREJ clears */

  bool send_f_rsp; /* We need to send an F-bit response */

  uint16_t rx_sdu_len; /* Length of the SDU being received */
  BT_HDR* p_rx_sdu;    /* Buffer holding the SDU being received */
  fixed_queue_t*
      waiting_for_ack_q;          /* Buffers sent and waiting for peer to ack */
  fixed_queue_t* srej_rcv_hold_q; /* Buffers rcvd but held pending SREJ rsp */
  fixed_queue_t* retrans_q;       /* Buffers being retransmitted */

  alarm_t* ack_timer;         /* Timer delaying RR */
  alarm_t* mon_retrans_timer; /* Timer Monitor or Retransmission */

#if (L2CAP_ERTM_STATS == TRUE)
  uint32_t connect_tick_count;  /* Time channel was established */
  uint32_t ertm_pkt_counts[2];  /* Packets sent and received */
  uint32_t ertm_byte_counts[2]; /* Bytes   sent and received */
  uint32_t s_frames_sent[4];    /* S-frames sent (RR, REJ, RNR, SREJ) */
  uint32_t s_frames_rcvd[4];    /* S-frames rcvd (RR, REJ, RNR, SREJ) */
  uint32_t xmit_window_closed;  /* # of times the xmit window was closed */
  uint32_t controller_idle; /* # of times less than 2 packets in controller */
                            /* when the xmit window was closed */
  uint32_t pkts_retransmitted; /* # of packets that were retransmitted */
  uint32_t retrans_touts;      /* # of retransmission timouts */
  uint32_t xmit_ack_touts;     /* # of xmit ack timouts */

#define L2CAP_ERTM_STATS_NUM_AVG 10
#define L2CAP_ERTM_STATS_AVG_NUM_SAMPLES 100
  uint32_t ack_delay_avg_count;
  uint32_t ack_delay_avg_index;
  uint32_t throughput_start;
  uint32_t throughput[L2CAP_ERTM_STATS_NUM_AVG];
  uint32_t ack_delay_avg[L2CAP_ERTM_STATS_NUM_AVG];
  uint32_t ack_delay_min[L2CAP_ERTM_STATS_NUM_AVG];
  uint32_t ack_delay_max[L2CAP_ERTM_STATS_NUM_AVG];
  uint32_t ack_q_count_avg[L2CAP_ERTM_STATS_NUM_AVG];
  uint32_t ack_q_count_min[L2CAP_ERTM_STATS_NUM_AVG];
  uint32_t ack_q_count_max[L2CAP_ERTM_STATS_NUM_AVG];
#endif
} tL2C_FCRB;

/* Define a registration control block. Every application (e.g. RFCOMM, SDP,
 * TCS etc) that registers with L2CAP is assigned one of these.
*/
#if (L2CAP_UCD_INCLUDED == TRUE)
#define L2C_UCD_RCB_ID 0x00
#define L2C_UCD_STATE_UNUSED 0x00
#define L2C_UCD_STATE_W4_DATA 0x01
#define L2C_UCD_STATE_W4_RECEPTION 0x02
#define L2C_UCD_STATE_W4_MTU 0x04

typedef struct {
  uint8_t state;
  tL2CAP_UCD_CB_INFO cb_info;
} tL2C_UCD_REG;
#endif

typedef struct {
  bool in_use;
  uint16_t psm;
  uint16_t real_psm; /* This may be a dummy RCB for an o/b connection but */
                     /* this is the real PSM that we need to connect to */
#if (L2CAP_UCD_INCLUDED == TRUE)
  tL2C_UCD_REG ucd;
#endif

  tL2CAP_APPL_INFO api;
} tL2C_RCB;

#ifndef L2CAP_CBB_DEFAULT_DATA_RATE_BUFF_QUOTA
#define L2CAP_CBB_DEFAULT_DATA_RATE_BUFF_QUOTA 10
#endif

typedef void(tL2CAP_SEC_CBACK)(const RawAddress& bd_addr,
                               tBT_TRANSPORT trasnport, void* p_ref_data,
                               tBTM_STATUS result);

typedef struct {
  uint16_t psm;
  tBT_TRANSPORT transport;
  bool is_originator;
  tL2CAP_SEC_CBACK* p_callback;
  void* p_ref_data;
} tL2CAP_SEC_DATA;

/* Define a channel control block (CCB). There may be many channel control
 * blocks between the same two Bluetooth devices (i.e. on the same link).
 * Each CCB has unique local and remote CIDs. All channel control blocks on
 * the same physical link and are chained together.
*/
typedef struct t_l2c_ccb {
  bool in_use;                /* true when in use, false when not */
  tL2C_CHNL_STATE chnl_state; /* Channel state */
  tL2CAP_LE_CFG_INFO
      local_conn_cfg; /* Our config for ble conn oriented channel */
  tL2CAP_LE_CFG_INFO
      peer_conn_cfg;       /* Peer device config ble conn oriented channel */
  bool is_first_seg;       /* Dtermine whether the received packet is the first
                              segment or not */
  BT_HDR* ble_sdu;         /* Buffer for storing unassembled sdu*/
  uint16_t ble_sdu_length; /* Length of unassembled sdu length*/
  struct t_l2c_ccb* p_next_ccb; /* Next CCB in the chain */
  struct t_l2c_ccb* p_prev_ccb; /* Previous CCB in the chain */
  struct t_l2c_linkcb* p_lcb;   /* Link this CCB is assigned to */

  uint16_t local_cid;  /* Local CID */
  uint16_t remote_cid; /* Remote CID */

  alarm_t* l2c_ccb_timer; /* CCB Timer Entry */

  tL2C_RCB* p_rcb;      /* Registration CB for this Channel */
  bool should_free_rcb; /* True if RCB was allocated on the heap */

#define IB_CFG_DONE 0x01
#define OB_CFG_DONE 0x02
#define RECONFIG_FLAG 0x04 /* True after initial configuration */
#define CFG_DONE_MASK (IB_CFG_DONE | OB_CFG_DONE)

  uint8_t config_done; /* Configuration flag word */
  uint8_t local_id;    /* Transaction ID for local trans */
  uint8_t remote_id;   /* Transaction ID for local */

#define CCB_FLAG_NO_RETRY 0x01     /* no more retry */
#define CCB_FLAG_SENT_PENDING 0x02 /* already sent pending response */
  uint8_t flags;

  tL2CAP_CFG_INFO our_cfg;          /* Our saved configuration options */
  tL2CAP_CH_CFG_BITS peer_cfg_bits; /* Store what peer wants to configure */
  tL2CAP_CFG_INFO peer_cfg;         /* Peer's saved configuration options */

  fixed_queue_t* xmit_hold_q; /* Transmit data hold queue */
  bool cong_sent;             /* Set when congested status sent */
  uint16_t buff_quota;        /* Buffer quota before sending congestion */

  tL2CAP_CHNL_PRIORITY ccb_priority;  /* Channel priority */
  tL2CAP_CHNL_DATA_RATE tx_data_rate; /* Channel Tx data rate */
  tL2CAP_CHNL_DATA_RATE rx_data_rate; /* Channel Rx data rate */

  /* Fields used for eL2CAP */
  tL2CAP_ERTM_INFO ertm_info;
  tL2C_FCRB fcrb;
  uint16_t tx_mps; /* TX MPS adjusted based on current controller */
  uint16_t max_rx_mtu;
  uint8_t fcr_cfg_tries;          /* Max number of negotiation attempts */
  bool peer_cfg_already_rejected; /* If mode rejected once, set to true */
  bool out_cfg_fcr_present; /* true if cfg response shoulkd include fcr options
                               */

#define L2CAP_CFG_FCS_OUR 0x01  /* Our desired config FCS option */
#define L2CAP_CFG_FCS_PEER 0x02 /* Peer's desired config FCS option */
#define L2CAP_BYPASS_FCS (L2CAP_CFG_FCS_OUR | L2CAP_CFG_FCS_PEER)
  uint8_t bypass_fcs;

#if (L2CAP_NON_FLUSHABLE_PB_INCLUDED == TRUE)
  bool is_flushable; /* true if channel is flushable */
#endif

#if (L2CAP_NUM_FIXED_CHNLS > 0 || L2CAP_UCD_INCLUDED == TRUE)
  uint16_t fixed_chnl_idle_tout; /* Idle timeout to use for the fixed channel */
#endif
  uint16_t tx_data_len;
} tL2C_CCB;

/***********************************************************************
 * Define a queue of linked CCBs.
*/
typedef struct {
  tL2C_CCB* p_first_ccb; /* The first channel in this queue */
  tL2C_CCB* p_last_ccb;  /* The last  channel in this queue */
} tL2C_CCB_Q;

#if (L2CAP_ROUND_ROBIN_CHANNEL_SERVICE == TRUE)

/* Round-Robin service for the same priority channels */
#define L2CAP_NUM_CHNL_PRIORITY \
  3 /* Total number of priority group (high, medium, low)*/
#define L2CAP_CHNL_PRIORITY_WEIGHT \
  5 /* weight per priority for burst transmission quota */
#define L2CAP_GET_PRIORITY_QUOTA(pri) \
  ((L2CAP_NUM_CHNL_PRIORITY - (pri)) * L2CAP_CHNL_PRIORITY_WEIGHT)

/* CCBs within the same LCB are served in round robin with priority It will make
 * sure that low priority channel (for example, HF signaling on RFCOMM) can be
 * sent to the headset even if higher priority channel (for example, AV media
 * channel) is congested.
 */

typedef struct {
  tL2C_CCB* p_serve_ccb; /* current serving ccb within priority group */
  tL2C_CCB* p_first_ccb; /* first ccb of priority group */
  uint8_t num_ccb;       /* number of channels in priority group */
  uint8_t quota;         /* burst transmission quota */
} tL2C_RR_SERV;

#endif /* (L2CAP_ROUND_ROBIN_CHANNEL_SERVICE == TRUE) */

/* Define a link control block. There is one link control block between
 * this device and any other device (i.e. BD ADDR).
*/
typedef struct t_l2c_linkcb {
  bool in_use; /* true when in use, false when not */
  tL2C_LINK_STATE link_state;

  alarm_t* l2c_lcb_timer; /* Timer entry for timeout evt */
  uint16_t handle;        /* The handle used with LM */

  tL2C_CCB_Q ccb_queue; /* Queue of CCBs on this LCB */

  tL2C_CCB* p_pending_ccb;  /* ccb of waiting channel during link disconnect */
  alarm_t* info_resp_timer; /* Timer entry for info resp timeout evt */
  RawAddress remote_bd_addr; /* The BD address of the remote */

  uint8_t link_role; /* Master or slave */
  uint8_t id;
  uint8_t cur_echo_id;              /* Current id value for echo request */
  tL2CA_ECHO_RSP_CB* p_echo_rsp_cb; /* Echo response callback */
  uint16_t idle_timeout;            /* Idle timeout */
  bool is_bonding;                  /* True - link active only for bonding */

  uint16_t link_flush_tout; /* Flush timeout used */

  uint16_t link_xmit_quota; /* Num outstanding pkts allowed */
  uint16_t sent_not_acked;  /* Num packets sent but not acked */

  bool partial_segment_being_sent; /* Set true when a partial segment */
                                   /* is being sent. */
  bool w4_info_rsp;                /* true when info request is active */
  uint8_t info_rx_bits;            /* set 1 if received info type */
  uint32_t peer_ext_fea;           /* Peer's extended features mask */
  list_t* link_xmit_data_q;        /* Link transmit data buffer queue */

  uint8_t peer_chnl_mask[L2CAP_FIXED_CHNL_ARRAY_SIZE];
#if (L2CAP_UCD_INCLUDED == TRUE)
  uint16_t ucd_mtu; /* peer MTU on UCD */
  fixed_queue_t*
      ucd_out_sec_pending_q; /* Security pending outgoing UCD packet */
  fixed_queue_t*
      ucd_in_sec_pending_q; /* Security pending incoming UCD packet */
#endif

  BT_HDR* p_hcit_rcv_acl;   /* Current HCIT ACL buf being rcvd */
  uint16_t idle_timeout_sv; /* Save current Idle timeout */
  uint8_t acl_priority;     /* L2C_PRIORITY_NORMAL or L2C_PRIORITY_HIGH */
  tL2CA_NOCP_CB* p_nocp_cb; /* Num Cmpl pkts callback */

#if (L2CAP_NUM_FIXED_CHNLS > 0)
  tL2C_CCB* p_fixed_ccbs[L2CAP_NUM_FIXED_CHNLS];
  uint16_t disc_reason;
#endif

  tBT_TRANSPORT transport;
  uint8_t initiating_phys;  // LE PHY used for connection initiation
  tBLE_ADDR_TYPE ble_addr_type;
  uint16_t tx_data_len; /* tx data length used in data length extension */
  fixed_queue_t* le_sec_pending_q; /* LE coc channels waiting for security check
                                      completion */
  uint8_t sec_act;
#define L2C_BLE_CONN_UPDATE_DISABLE \
  0x1                              /* disable update connection parameters */
#define L2C_BLE_NEW_CONN_PARAM 0x2 /* new connection parameter to be set */
#define L2C_BLE_UPDATE_PENDING                  \
  0x4 /* waiting for connection update finished \
         */
#define L2C_BLE_NOT_DEFAULT_PARAM \
  0x8 /* not using default connection parameters */
  uint8_t conn_update_mask;

  uint16_t min_interval; /* parameters as requested by peripheral */
  uint16_t max_interval;
  uint16_t latency;
  uint16_t timeout;

#if (L2CAP_ROUND_ROBIN_CHANNEL_SERVICE == TRUE)
  /* each priority group is limited burst transmission */
  /* round robin service for the same priority channels */
  tL2C_RR_SERV rr_serv[L2CAP_NUM_CHNL_PRIORITY];
  uint8_t rr_pri; /* current serving priority group */
#endif

} tL2C_LCB;

/* Define the L2CAP control structure
*/
typedef struct {
  uint8_t l2cap_trace_level;
  uint16_t controller_xmit_window; /* Total ACL window for all links */

  uint16_t round_robin_quota;   /* Round-robin link quota */
  uint16_t round_robin_unacked; /* Round-robin unacked */
  bool check_round_robin;       /* Do a round robin check */

  bool is_cong_cback_context;

  tL2C_LCB lcb_pool[MAX_L2CAP_LINKS];    /* Link Control Block pool */
  tL2C_CCB ccb_pool[MAX_L2CAP_CHANNELS]; /* Channel Control Block pool */
  tL2C_RCB rcb_pool[MAX_L2CAP_CLIENTS];  /* Registration info pool */

  tL2C_CCB* p_free_ccb_first; /* Pointer to first free CCB */
  tL2C_CCB* p_free_ccb_last;  /* Pointer to last  free CCB */

  uint8_t
      desire_role; /* desire to be master/slave when accepting a connection */
  bool disallow_switch;     /* false, to allow switch at create conn */
  uint16_t num_lm_acl_bufs; /* # of ACL buffers on controller */
  uint16_t idle_timeout;    /* Idle timeout */

  list_t* rcv_pending_q;       /* Recv pending queue */
  alarm_t* receive_hold_timer; /* Timer entry for rcv hold */

  tL2C_LCB* p_cur_hcit_lcb;  /* Current HCI Transport buffer */
  uint16_t num_links_active; /* Number of links active */

#if (L2CAP_NON_FLUSHABLE_PB_INCLUDED == TRUE)
  uint16_t non_flushable_pbf; /* L2CAP_PKT_START_NON_FLUSHABLE if controller
                                 supports */
  /* Otherwise, L2CAP_PKT_START */
  bool is_flush_active; /* true if an HCI_Enhanced_Flush has been sent */
#endif

#if (L2CAP_CONFORMANCE_TESTING == TRUE)
  uint32_t test_info_resp; /* Conformance testing needs a dynamic response */
#endif

#if (L2CAP_NUM_FIXED_CHNLS > 0)
  tL2CAP_FIXED_CHNL_REG
      fixed_reg[L2CAP_NUM_FIXED_CHNLS]; /* Reg info for fixed channels */
#endif

  uint16_t num_ble_links_active; /* Number of LE links active */
  bool is_ble_connecting;
  RawAddress ble_connecting_bda;
  uint16_t controller_le_xmit_window; /* Total ACL window for all links */
  tL2C_BLE_FIXED_CHNLS_MASK l2c_ble_fixed_chnls_mask;  // LE fixed channels mask
  uint16_t num_lm_ble_bufs;         /* # of ACL buffers on controller */
  uint16_t ble_round_robin_quota;   /* Round-robin link quota */
  uint16_t ble_round_robin_unacked; /* Round-robin unacked */
  bool ble_check_round_robin;       /* Do a round robin check */
  tL2C_RCB ble_rcb_pool[BLE_MAX_L2CAP_CLIENTS]; /* Registration info pool */

  tL2CA_ECHO_DATA_CB* p_echo_data_cb; /* Echo data callback */

#if (L2CAP_HIGH_PRI_CHAN_QUOTA_IS_CONFIGURABLE == TRUE)
  uint16_t high_pri_min_xmit_quota; /* Minimum number of ACL credit for high
                                       priority link */
#endif /* (L2CAP_HIGH_PRI_CHAN_QUOTA_IS_CONFIGURABLE == TRUE) */

  uint16_t dyn_psm;
} tL2C_CB;

/* Define a structure that contains the information about a connection.
 * This structure is used to pass between functions, and not all the
 * fields will always be filled in.
*/
typedef struct {
  RawAddress bd_addr;    /* Remote BD address */
  uint8_t status;        /* Connection status */
  uint16_t psm;          /* PSM of the connection */
  uint16_t l2cap_result; /* L2CAP result */
  uint16_t l2cap_status; /* L2CAP status */
  uint16_t remote_cid;   /* Remote CID */
} tL2C_CONN_INFO;

typedef void(tL2C_FCR_MGMT_EVT_HDLR)(uint8_t, tL2C_CCB*);

/* Necessary info for postponed TX completion callback
*/
typedef struct {
  uint16_t local_cid;
  uint16_t num_sdu;
  tL2CA_TX_COMPLETE_CB* cb;
} tL2C_TX_COMPLETE_CB_INFO;

/* The offset in a buffer that L2CAP will use when building commands.
*/
#define L2CAP_SEND_CMD_OFFSET 0

/* Number of ACL buffers to use for high priority channel
*/
#if (L2CAP_HIGH_PRI_CHAN_QUOTA_IS_CONFIGURABLE == FALSE)
#define L2CAP_HIGH_PRI_MIN_XMIT_QUOTA_A (L2CAP_HIGH_PRI_MIN_XMIT_QUOTA)
#else
#define L2CAP_HIGH_PRI_MIN_XMIT_QUOTA_A (l2cb.high_pri_min_xmit_quota)
#endif

/* L2CAP global data
 ***********************************
*/
extern tL2C_CB l2cb;

/* Functions provided by l2c_main.cc
 ***********************************
*/
void l2c_init(void);
void l2c_free(void);

extern void l2c_receive_hold_timer_timeout(void* data);
extern void l2c_ccb_timer_timeout(void* data);
extern void l2c_lcb_timer_timeout(void* data);
extern void l2c_fcrb_ack_timer_timeout(void* data);
extern uint8_t l2c_data_write(uint16_t cid, BT_HDR* p_data, uint16_t flag);
extern void l2c_rcv_acl_data(BT_HDR* p_msg);
extern void l2c_process_held_packets(bool timed_out);

/* Functions provided by l2c_utils.cc
 ***********************************
*/
extern bool l2cu_can_allocate_lcb(void);
<<<<<<< HEAD
extern tL2C_LCB* l2cu_allocate_lcb(const RawAddress& p_bd_addr, bool is_bonding,
=======
extern tL2C_LCB* l2cu_allocate_lcb(BD_ADDR p_bd_addr, bool is_bonding,
>>>>>>> 1655adaf
                                   tBT_TRANSPORT transport);
extern bool l2cu_start_post_bond_timer(uint16_t handle);
extern void l2cu_release_lcb(tL2C_LCB* p_lcb);
extern tL2C_LCB* l2cu_find_lcb_by_bd_addr(const RawAddress& p_bd_addr,
                                          tBT_TRANSPORT transport);
extern tL2C_LCB* l2cu_find_lcb_by_handle(uint16_t handle);
extern void l2cu_update_lcb_4_bonding(const RawAddress& p_bd_addr,
                                      bool is_bonding);

extern uint8_t l2cu_get_conn_role(tL2C_LCB* p_this_lcb);
extern bool l2cu_set_acl_priority(const RawAddress& bd_addr, uint8_t priority,
                                  bool reset_after_rs);

extern void l2cu_enqueue_ccb(tL2C_CCB* p_ccb);
extern void l2cu_dequeue_ccb(tL2C_CCB* p_ccb);
extern void l2cu_change_pri_ccb(tL2C_CCB* p_ccb, tL2CAP_CHNL_PRIORITY priority);

extern tL2C_CCB* l2cu_allocate_ccb(tL2C_LCB* p_lcb, uint16_t cid);
extern void l2cu_release_ccb(tL2C_CCB* p_ccb);
extern tL2C_CCB* l2cu_find_ccb_by_cid(tL2C_LCB* p_lcb, uint16_t local_cid);
extern tL2C_CCB* l2cu_find_ccb_by_remote_cid(tL2C_LCB* p_lcb,
                                             uint16_t remote_cid);
extern void l2cu_adj_id(tL2C_LCB* p_lcb, uint8_t adj_mask);
extern bool l2c_is_cmd_rejected(uint8_t cmd_code, uint8_t id, tL2C_LCB* p_lcb);

extern void l2cu_send_peer_cmd_reject(tL2C_LCB* p_lcb, uint16_t reason,
                                      uint8_t rem_id, uint16_t p1, uint16_t p2);
extern void l2cu_send_peer_connect_req(tL2C_CCB* p_ccb);
extern void l2cu_send_peer_connect_rsp(tL2C_CCB* p_ccb, uint16_t result,
                                       uint16_t status);
extern void l2cu_send_peer_config_req(tL2C_CCB* p_ccb, tL2CAP_CFG_INFO* p_cfg);
extern void l2cu_send_peer_config_rsp(tL2C_CCB* p_ccb, tL2CAP_CFG_INFO* p_cfg);
extern void l2cu_send_peer_config_rej(tL2C_CCB* p_ccb, uint8_t* p_data,
                                      uint16_t data_len, uint16_t rej_len);
extern void l2cu_send_peer_disc_req(tL2C_CCB* p_ccb);
extern void l2cu_send_peer_disc_rsp(tL2C_LCB* p_lcb, uint8_t remote_id,
                                    uint16_t local_cid, uint16_t remote_cid);
extern void l2cu_send_peer_echo_req(tL2C_LCB* p_lcb, uint8_t* p_data,
                                    uint16_t data_len);
extern void l2cu_send_peer_echo_rsp(tL2C_LCB* p_lcb, uint8_t id,
                                    uint8_t* p_data, uint16_t data_len);
extern void l2cu_send_peer_info_rsp(tL2C_LCB* p_lcb, uint8_t id,
                                    uint16_t info_type);
extern void l2cu_reject_connection(tL2C_LCB* p_lcb, uint16_t remote_cid,
                                   uint8_t rem_id, uint16_t result);
extern void l2cu_send_peer_info_req(tL2C_LCB* p_lcb, uint16_t info_type);
extern void l2cu_set_acl_hci_header(BT_HDR* p_buf, tL2C_CCB* p_ccb);
extern void l2cu_check_channel_congestion(tL2C_CCB* p_ccb);
extern void l2cu_disconnect_chnl(tL2C_CCB* p_ccb);

extern void l2cu_tx_complete(tL2C_TX_COMPLETE_CB_INFO* p_cbi);

#if (L2CAP_NON_FLUSHABLE_PB_INCLUDED == TRUE)
extern void l2cu_set_non_flushable_pbf(bool);
#endif

extern void l2cu_send_peer_ble_par_req(tL2C_LCB* p_lcb, uint16_t min_int,
                                       uint16_t max_int, uint16_t latency,
                                       uint16_t timeout);
extern void l2cu_send_peer_ble_par_rsp(tL2C_LCB* p_lcb, uint16_t reason,
                                       uint8_t rem_id);
extern void l2cu_reject_ble_connection(tL2C_LCB* p_lcb, uint8_t rem_id,
                                       uint16_t result);
extern void l2cu_send_peer_ble_credit_based_conn_res(tL2C_CCB* p_ccb,
                                                     uint16_t result);
extern void l2cu_send_peer_ble_credit_based_conn_req(tL2C_CCB* p_ccb);
extern void l2cu_send_peer_ble_flow_control_credit(tL2C_CCB* p_ccb,
                                                   uint16_t credit_value);
extern void l2cu_send_peer_ble_credit_based_disconn_req(tL2C_CCB* p_ccb);

extern bool l2cu_initialize_fixed_ccb(tL2C_LCB* p_lcb, uint16_t fixed_cid,
                                      tL2CAP_FCR_OPTS* p_fcr);
extern void l2cu_no_dynamic_ccbs(tL2C_LCB* p_lcb);
extern void l2cu_process_fixed_chnl_resp(tL2C_LCB* p_lcb);
extern bool l2cu_is_ccb_active(tL2C_CCB* p_ccb);

/* Functions provided by l2c_ucd.cc
 ***********************************
*/
#if (L2CAP_UCD_INCLUDED == TRUE)
void l2c_ucd_delete_sec_pending_q(tL2C_LCB* p_lcb);
void l2c_ucd_enqueue_pending_out_sec_q(tL2C_CCB* p_ccb, void* p_data);
bool l2c_ucd_check_pending_info_req(tL2C_CCB* p_ccb);
bool l2c_ucd_check_pending_out_sec_q(tL2C_CCB* p_ccb);
void l2c_ucd_send_pending_out_sec_q(tL2C_CCB* p_ccb);
void l2c_ucd_discard_pending_out_sec_q(tL2C_CCB* p_ccb);
bool l2c_ucd_check_pending_in_sec_q(tL2C_CCB* p_ccb);
void l2c_ucd_send_pending_in_sec_q(tL2C_CCB* p_ccb);
void l2c_ucd_discard_pending_in_sec_q(tL2C_CCB* p_ccb);
bool l2c_ucd_check_rx_pkts(tL2C_LCB* p_lcb, BT_HDR* p_msg);
bool l2c_ucd_process_event(tL2C_CCB* p_ccb, uint16_t event, void* p_data);
#endif

/* Functions provided for Broadcom Aware
 ***************************************
*/
extern bool l2cu_check_feature_req(tL2C_LCB* p_lcb, uint8_t id, uint8_t* p_data,
                                   uint16_t data_len);
extern void l2cu_check_feature_rsp(tL2C_LCB* p_lcb, uint8_t id, uint8_t* p_data,
                                   uint16_t data_len);
extern void l2cu_send_feature_req(tL2C_CCB* p_ccb);

extern tL2C_RCB* l2cu_allocate_rcb(uint16_t psm);
extern tL2C_RCB* l2cu_find_rcb_by_psm(uint16_t psm);
extern void l2cu_release_rcb(tL2C_RCB* p_rcb);
extern tL2C_RCB* l2cu_allocate_ble_rcb(uint16_t psm);
extern tL2C_RCB* l2cu_find_ble_rcb_by_psm(uint16_t psm);

extern uint8_t l2cu_process_peer_cfg_req(tL2C_CCB* p_ccb,
                                         tL2CAP_CFG_INFO* p_cfg);
extern void l2cu_process_peer_cfg_rsp(tL2C_CCB* p_ccb, tL2CAP_CFG_INFO* p_cfg);
extern void l2cu_process_our_cfg_req(tL2C_CCB* p_ccb, tL2CAP_CFG_INFO* p_cfg);
extern void l2cu_process_our_cfg_rsp(tL2C_CCB* p_ccb, tL2CAP_CFG_INFO* p_cfg);

extern void l2cu_device_reset(void);
extern tL2C_LCB* l2cu_find_lcb_by_state(tL2C_LINK_STATE state);
extern bool l2cu_lcb_disconnecting(void);

extern bool l2cu_create_conn(tL2C_LCB* p_lcb, tBT_TRANSPORT transport);
extern bool l2cu_create_conn(tL2C_LCB* p_lcb, tBT_TRANSPORT transport,
                             uint8_t initiating_phys);
extern bool l2cu_create_conn_after_switch(tL2C_LCB* p_lcb);
extern BT_HDR* l2cu_get_next_buffer_to_send(tL2C_LCB* p_lcb,
                                            tL2C_TX_COMPLETE_CB_INFO* p_cbi);
extern void l2cu_resubmit_pending_sec_req(const RawAddress* p_bda);
extern void l2cu_initialize_amp_ccb(tL2C_LCB* p_lcb);
extern void l2cu_adjust_out_mps(tL2C_CCB* p_ccb);

/* Functions provided by l2c_link.cc
 ***********************************
*/
extern bool l2c_link_hci_conn_req(const RawAddress& bd_addr);
extern bool l2c_link_hci_conn_comp(uint8_t status, uint16_t handle,
                                   const RawAddress& p_bda);
extern bool l2c_link_hci_disc_comp(uint16_t handle, uint8_t reason);
extern bool l2c_link_hci_qos_violation(uint16_t handle);
extern void l2c_link_timeout(tL2C_LCB* p_lcb);
extern void l2c_info_resp_timer_timeout(void* data);
extern void l2c_link_check_send_pkts(tL2C_LCB* p_lcb, tL2C_CCB* p_ccb,
                                     BT_HDR* p_buf);
extern void l2c_link_adjust_allocation(void);
extern void l2c_link_process_num_completed_pkts(uint8_t* p);
extern void l2c_link_process_num_completed_blocks(uint8_t controller_id,
                                                  uint8_t* p, uint16_t evt_len);
extern void l2c_link_processs_num_bufs(uint16_t num_lm_acl_bufs);
extern uint8_t l2c_link_pkts_rcvd(uint16_t* num_pkts, uint16_t* handles);
extern void l2c_link_role_changed(const RawAddress* bd_addr, uint8_t new_role,
                                  uint8_t hci_status);
extern void l2c_link_sec_comp(const RawAddress* p_bda, tBT_TRANSPORT trasnport,
                              void* p_ref_data, uint8_t status);
extern void l2c_link_sec_comp2(const RawAddress& p_bda, tBT_TRANSPORT trasnport,
                               void* p_ref_data, uint8_t status);
extern void l2c_link_segments_xmitted(BT_HDR* p_msg);
extern void l2c_pin_code_request(const RawAddress& bd_addr);
extern void l2c_link_adjust_chnl_allocation(void);

extern void l2c_link_processs_ble_num_bufs(uint16_t num_lm_acl_bufs);

#if (L2CAP_WAKE_PARKED_LINK == TRUE)
extern bool l2c_link_check_power_mode(tL2C_LCB* p_lcb);
#define L2C_LINK_CHECK_POWER_MODE(x) l2c_link_check_power_mode((x))
#else  // L2CAP_WAKE_PARKED_LINK
#define L2C_LINK_CHECK_POWER_MODE(x) (false)
#endif  // L2CAP_WAKE_PARKED_LINK

#if (L2CAP_CONFORMANCE_TESTING == TRUE)
/* Used only for conformance testing */
extern void l2cu_set_info_rsp_mask(uint32_t mask);
#endif

/* Functions provided by l2c_csm.cc
 ***********************************
*/
extern void l2c_csm_execute(tL2C_CCB* p_ccb, uint16_t event, void* p_data);

extern void l2c_enqueue_peer_data(tL2C_CCB* p_ccb, BT_HDR* p_buf);

/* Functions provided by l2c_fcr.cc
 ***********************************
*/
extern void l2c_fcr_cleanup(tL2C_CCB* p_ccb);
extern void l2c_fcr_proc_pdu(tL2C_CCB* p_ccb, BT_HDR* p_buf);
extern void l2c_fcr_proc_tout(tL2C_CCB* p_ccb);
extern void l2c_fcr_proc_ack_tout(tL2C_CCB* p_ccb);
extern void l2c_fcr_send_S_frame(tL2C_CCB* p_ccb, uint16_t function_code,
                                 uint16_t pf_bit);
extern BT_HDR* l2c_fcr_clone_buf(BT_HDR* p_buf, uint16_t new_offset,
                                 uint16_t no_of_bytes);
extern bool l2c_fcr_is_flow_controlled(tL2C_CCB* p_ccb);
extern BT_HDR* l2c_fcr_get_next_xmit_sdu_seg(tL2C_CCB* p_ccb,
                                             uint16_t max_packet_length);
extern void l2c_fcr_start_timer(tL2C_CCB* p_ccb);
extern void l2c_lcc_proc_pdu(tL2C_CCB* p_ccb, BT_HDR* p_buf);
extern BT_HDR* l2c_lcc_get_next_xmit_sdu_seg(tL2C_CCB* p_ccb,
                                             uint16_t max_packet_length);

/* Configuration negotiation */
extern uint8_t l2c_fcr_chk_chan_modes(tL2C_CCB* p_ccb);
extern bool l2c_fcr_adj_our_req_options(tL2C_CCB* p_ccb,
                                        tL2CAP_CFG_INFO* p_cfg);
extern void l2c_fcr_adj_our_rsp_options(tL2C_CCB* p_ccb,
                                        tL2CAP_CFG_INFO* p_peer_cfg);
extern bool l2c_fcr_renegotiate_chan(tL2C_CCB* p_ccb, tL2CAP_CFG_INFO* p_cfg);
extern uint8_t l2c_fcr_process_peer_cfg_req(tL2C_CCB* p_ccb,
                                            tL2CAP_CFG_INFO* p_cfg);
extern void l2c_fcr_adj_monitor_retran_timeout(tL2C_CCB* p_ccb);
extern void l2c_fcr_stop_timer(tL2C_CCB* p_ccb);

/* Functions provided by l2c_ble.cc
 ***********************************
*/
extern bool l2cble_create_conn(tL2C_LCB* p_lcb);
extern void l2cble_process_sig_cmd(tL2C_LCB* p_lcb, uint8_t* p,
                                   uint16_t pkt_len);
extern void l2cble_conn_comp(uint16_t handle, uint8_t role,
                             const RawAddress& bda, tBLE_ADDR_TYPE type,
                             uint16_t conn_interval, uint16_t conn_latency,
                             uint16_t conn_timeout);
extern bool l2cble_init_direct_conn(tL2C_LCB* p_lcb);
extern void l2cble_notify_le_connection(const RawAddress& bda);
extern void l2c_ble_link_adjust_allocation(void);
extern void l2cble_process_conn_update_evt(uint16_t handle, uint8_t status,
                                           uint16_t interval, uint16_t latency,
                                           uint16_t timeout);

extern void l2cble_credit_based_conn_req(tL2C_CCB* p_ccb);
extern void l2cble_credit_based_conn_res(tL2C_CCB* p_ccb, uint16_t result);
extern void l2cble_send_peer_disc_req(tL2C_CCB* p_ccb);
extern void l2cble_send_flow_control_credit(tL2C_CCB* p_ccb,
                                            uint16_t credit_value);
extern bool l2ble_sec_access_req(const RawAddress& bd_addr, uint16_t psm,
                                 bool is_originator,
                                 tL2CAP_SEC_CBACK* p_callback,
                                 void* p_ref_data);

#if (BLE_LLT_INCLUDED == TRUE)
extern void l2cble_process_rc_param_request_evt(uint16_t handle,
                                                uint16_t int_min,
                                                uint16_t int_max,
                                                uint16_t latency,
                                                uint16_t timeout);
#endif

extern void l2cble_update_data_length(tL2C_LCB* p_lcb);
extern void l2cble_set_fixed_channel_tx_data_length(
    const RawAddress& remote_bda, uint16_t fix_cid, uint16_t tx_mtu);
extern void l2cble_process_data_length_change_event(uint16_t handle,
                                                    uint16_t tx_data_len,
                                                    uint16_t rx_data_len);

extern void l2cu_process_fixed_disc_cback(tL2C_LCB* p_lcb);

#endif<|MERGE_RESOLUTION|>--- conflicted
+++ resolved
@@ -590,11 +590,7 @@
  ***********************************
 */
 extern bool l2cu_can_allocate_lcb(void);
-<<<<<<< HEAD
 extern tL2C_LCB* l2cu_allocate_lcb(const RawAddress& p_bd_addr, bool is_bonding,
-=======
-extern tL2C_LCB* l2cu_allocate_lcb(BD_ADDR p_bd_addr, bool is_bonding,
->>>>>>> 1655adaf
                                    tBT_TRANSPORT transport);
 extern bool l2cu_start_post_bond_timer(uint16_t handle);
 extern void l2cu_release_lcb(tL2C_LCB* p_lcb);
