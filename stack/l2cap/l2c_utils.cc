/******************************************************************************
 *
 *  Copyright (C) 1999-2012 Broadcom Corporation
 *
 *  Licensed under the Apache License, Version 2.0 (the "License");
 *  you may not use this file except in compliance with the License.
 *  You may obtain a copy of the License at:
 *
 *  http://www.apache.org/licenses/LICENSE-2.0
 *
 *  Unless required by applicable law or agreed to in writing, software
 *  distributed under the License is distributed on an "AS IS" BASIS,
 *  WITHOUT WARRANTIES OR CONDITIONS OF ANY KIND, either express or implied.
 *  See the License for the specific language governing permissions and
 *  limitations under the License.
 *
 ******************************************************************************/

/******************************************************************************
 *
 *  This file contains L2CAP utility functions
 *
 ******************************************************************************/

#include <stdio.h>
#include <stdlib.h>
#include <string.h>

#include "bt_common.h"
#include "bt_types.h"
#include "bt_utils.h"
#include "btm_api.h"
#include "btm_int.h"
#include "btu.h"
#include "device/include/controller.h"
#include "hcidefs.h"
#include "hcimsgs.h"
#include "l2c_int.h"
#include "l2cdefs.h"
#include "osi/include/allocator.h"
#include "osi/include/time.h"

/*******************************************************************************
 *
 * Function         l2cu_can_allocate_lcb
 *
 * Description      Look for an unused LCB
 *
 * Returns          true if there is space for one more lcb
 *
 ******************************************************************************/
bool l2cu_can_allocate_lcb(void) {
  for (int i = 0; i < MAX_L2CAP_LINKS; i++) {
    if (!l2cb.lcb_pool[i].in_use) return true;
  }
  return false;
}

/*******************************************************************************
 *
 * Function         l2cu_can_allocate_lcb
 *
 * Description      Look for an unused LCB
 *
 * Returns          true if there is space for one more lcb
 *
 ******************************************************************************/
bool l2cu_can_allocate_lcb(void) {
  for (int i = 0; i < MAX_L2CAP_LINKS; i++) {
    if (!l2cb.lcb_pool[i].in_use) return true;
  }
  return false;
}

/*******************************************************************************
 *
 * Function         l2cu_allocate_lcb
 *
 * Description      Look for an unused LCB
 *
 * Returns          LCB address or NULL if none found
 *
 ******************************************************************************/
tL2C_LCB* l2cu_allocate_lcb(const RawAddress& p_bd_addr, bool is_bonding,
                            tBT_TRANSPORT transport) {
  int xx;
  tL2C_LCB* p_lcb = &l2cb.lcb_pool[0];

  for (xx = 0; xx < MAX_L2CAP_LINKS; xx++, p_lcb++) {
    if (!p_lcb->in_use) {
      alarm_free(p_lcb->l2c_lcb_timer);
      alarm_free(p_lcb->info_resp_timer);
      memset(p_lcb, 0, sizeof(tL2C_LCB));

      p_lcb->remote_bd_addr = p_bd_addr;

      p_lcb->in_use = true;
      p_lcb->link_state = LST_DISCONNECTED;
      p_lcb->handle = HCI_INVALID_HANDLE;
      p_lcb->link_flush_tout = 0xFFFF;
      p_lcb->l2c_lcb_timer = alarm_new("l2c_lcb.l2c_lcb_timer");
      p_lcb->info_resp_timer = alarm_new("l2c_lcb.info_resp_timer");
      p_lcb->idle_timeout = l2cb.idle_timeout;
      p_lcb->id = 1; /* spec does not allow '0' */
      p_lcb->is_bonding = is_bonding;
      p_lcb->transport = transport;
      p_lcb->tx_data_len =
          controller_get_interface()->get_ble_default_data_packet_length();
      p_lcb->le_sec_pending_q = fixed_queue_new(SIZE_MAX);

      if (transport == BT_TRANSPORT_LE) {
        l2cb.num_ble_links_active++;
        l2c_ble_link_adjust_allocation();
      } else {
        l2cb.num_links_active++;
        l2c_link_adjust_allocation();
      }
#if (L2CAP_UCD_INCLUDED == TRUE)
      p_lcb->ucd_out_sec_pending_q = fixed_queue_new(SIZE_MAX);
      p_lcb->ucd_in_sec_pending_q = fixed_queue_new(SIZE_MAX);
#endif
      p_lcb->link_xmit_data_q = list_new(NULL);
      return (p_lcb);
    }
  }

  /* If here, no free LCB found */
  return (NULL);
}

/*******************************************************************************
 *
 * Function         l2cu_update_lcb_4_bonding
 *
 * Description      Mark the lcb for bonding. Used when bonding takes place on
 *                  an existing ACL connection.  (Pre-Lisbon devices)
 *
 * Returns          Nothing
 *
 ******************************************************************************/
void l2cu_update_lcb_4_bonding(const RawAddress& p_bd_addr, bool is_bonding) {
  tL2C_LCB* p_lcb = l2cu_find_lcb_by_bd_addr(p_bd_addr, BT_TRANSPORT_BR_EDR);

  if (p_lcb) {
    VLOG(1) << __func__ << " BDA: " << p_bd_addr
            << " is_bonding: " << is_bonding;
    p_lcb->is_bonding = is_bonding;
  }
}

/*******************************************************************************
 *
 * Function         l2cu_release_lcb
 *
 * Description      Release an LCB. All timers will be stopped and freed,
 *                  channels dropped, buffers returned etc.
 *
 * Returns          void
 *
 ******************************************************************************/
void l2cu_release_lcb(tL2C_LCB* p_lcb) {
  tL2C_CCB* p_ccb;

  p_lcb->in_use = false;
  p_lcb->is_bonding = false;

  /* Stop and free timers */
  alarm_free(p_lcb->l2c_lcb_timer);
  p_lcb->l2c_lcb_timer = NULL;
  alarm_free(p_lcb->info_resp_timer);
  p_lcb->info_resp_timer = NULL;

  /* Release any unfinished L2CAP packet on this link */
  osi_free_and_reset((void**)&p_lcb->p_hcit_rcv_acl);

#if (BTM_SCO_INCLUDED == TRUE)
  if (p_lcb->transport == BT_TRANSPORT_BR_EDR) /* Release all SCO links */
    btm_remove_sco_links(p_lcb->remote_bd_addr);
#endif

  if (p_lcb->sent_not_acked > 0) {
    if (p_lcb->transport == BT_TRANSPORT_LE) {
      l2cb.controller_le_xmit_window += p_lcb->sent_not_acked;
      if (l2cb.controller_le_xmit_window > l2cb.num_lm_ble_bufs) {
        l2cb.controller_le_xmit_window = l2cb.num_lm_ble_bufs;
      }
    } else {
      l2cb.controller_xmit_window += p_lcb->sent_not_acked;
      if (l2cb.controller_xmit_window > l2cb.num_lm_acl_bufs) {
        l2cb.controller_xmit_window = l2cb.num_lm_acl_bufs;
      }
    }
  }

  // Reset BLE connecting flag only if the address matches
  if (l2cb.ble_connecting_bda == p_lcb->remote_bd_addr)
    l2cb.is_ble_connecting = false;

#if (L2CAP_NUM_FIXED_CHNLS > 0)
  l2cu_process_fixed_disc_cback(p_lcb);
#endif

  /* Ensure no CCBs left on this LCB */
  for (p_ccb = p_lcb->ccb_queue.p_first_ccb; p_ccb;
       p_ccb = p_lcb->ccb_queue.p_first_ccb) {
    l2cu_release_ccb(p_ccb);
  }

  /* Tell BTM Acl management the link was removed */
  if ((p_lcb->link_state == LST_CONNECTED) ||
      (p_lcb->link_state == LST_DISCONNECTING))
    btm_acl_removed(p_lcb->remote_bd_addr, p_lcb->transport);

  /* Release any held buffers */
  if (p_lcb->link_xmit_data_q) {
    while (!list_is_empty(p_lcb->link_xmit_data_q)) {
      BT_HDR* p_buf = static_cast<BT_HDR*>(list_front(p_lcb->link_xmit_data_q));
      list_remove(p_lcb->link_xmit_data_q, p_buf);
      osi_free(p_buf);
    }
    list_free(p_lcb->link_xmit_data_q);
    p_lcb->link_xmit_data_q = NULL;
  }

#if (L2CAP_UCD_INCLUDED == TRUE)
  /* clean up any security pending UCD */
  l2c_ucd_delete_sec_pending_q(p_lcb);
#endif

  /* Re-adjust flow control windows make sure it does not go negative */
  if (p_lcb->transport == BT_TRANSPORT_LE) {
    if (l2cb.num_ble_links_active >= 1) l2cb.num_ble_links_active--;

    l2c_ble_link_adjust_allocation();
  } else {
    if (l2cb.num_links_active >= 1) l2cb.num_links_active--;

    l2c_link_adjust_allocation();
  }

  /* Check for ping outstanding */
  if (p_lcb->p_echo_rsp_cb) {
    tL2CA_ECHO_RSP_CB* p_cb = p_lcb->p_echo_rsp_cb;

    /* Zero out the callback in case app immediately calls us again */
    p_lcb->p_echo_rsp_cb = NULL;

    (*p_cb)(L2CAP_PING_RESULT_NO_LINK);
  }

  /* Check and release all the LE COC connections waiting for security */
  if (p_lcb->le_sec_pending_q) {
    while (!fixed_queue_is_empty(p_lcb->le_sec_pending_q)) {
      tL2CAP_SEC_DATA* p_buf =
          (tL2CAP_SEC_DATA*)fixed_queue_try_dequeue(p_lcb->le_sec_pending_q);
      if (p_buf->p_callback)
        p_buf->p_callback(p_lcb->remote_bd_addr, p_lcb->transport,
                          p_buf->p_ref_data, BTM_DEV_RESET);
      osi_free(p_buf);
    }
    fixed_queue_free(p_lcb->le_sec_pending_q, NULL);
    p_lcb->le_sec_pending_q = NULL;
  }
}

/*******************************************************************************
 *
 * Function         l2cu_find_lcb_by_bd_addr
 *
 * Description      Look through all active LCBs for a match based on the
 *                  remote BD address.
 *
 * Returns          pointer to matched LCB, or NULL if no match
 *
 ******************************************************************************/
tL2C_LCB* l2cu_find_lcb_by_bd_addr(const RawAddress& p_bd_addr,
                                   tBT_TRANSPORT transport) {
  int xx;
  tL2C_LCB* p_lcb = &l2cb.lcb_pool[0];

  for (xx = 0; xx < MAX_L2CAP_LINKS; xx++, p_lcb++) {
    if ((p_lcb->in_use) && p_lcb->transport == transport &&
        (p_lcb->remote_bd_addr == p_bd_addr)) {
      return (p_lcb);
    }
  }

  /* If here, no match found */
  return (NULL);
}

/*******************************************************************************
 *
 * Function         l2cu_get_conn_role
 *
 * Description      Determine the desired role (master or slave) of a link.
 *                  If already got a slave link, this one must be a master. If
 *                  already got at least 1 link where we are the master, make
 *                  this also a master.
 *
 * Returns          HCI_ROLE_MASTER or HCI_ROLE_SLAVE
 *
 ******************************************************************************/
uint8_t l2cu_get_conn_role(tL2C_LCB* p_this_lcb) { return l2cb.desire_role; }

/*******************************************************************************
 *
 * Function         l2c_is_cmd_rejected
 *
 * Description      Checks if cmd_code is command or response
 *                  If a command it will be rejected per spec.
 *                  This function is used when a illegal packet length is
 *                  detected.
 *
 * Returns          bool    - true if cmd_code is a command and it is rejected,
 *                            false if response code. (command not rejected)
 *
 ******************************************************************************/
bool l2c_is_cmd_rejected(uint8_t cmd_code, uint8_t id, tL2C_LCB* p_lcb) {
  switch (cmd_code) {
    case L2CAP_CMD_CONN_REQ:
    case L2CAP_CMD_CONFIG_REQ:
    case L2CAP_CMD_DISC_REQ:
    case L2CAP_CMD_ECHO_REQ:
    case L2CAP_CMD_INFO_REQ:
    case L2CAP_CMD_AMP_CONN_REQ:
    case L2CAP_CMD_AMP_MOVE_REQ:
    case L2CAP_CMD_BLE_UPDATE_REQ:
      l2cu_send_peer_cmd_reject(p_lcb, L2CAP_CMD_REJ_MTU_EXCEEDED, id,
                                L2CAP_DEFAULT_MTU, 0);
      L2CAP_TRACE_WARNING("Dumping first Command (%d)", cmd_code);
      return true;

    default: /* Otherwise a response */
      return false;
  }
}

/*******************************************************************************
 *
 * Function         l2cu_build_header
 *
 * Description      Builds the L2CAP command packet header
 *
 * Returns          Pointer to allocated packet or NULL if no resources
 *
 ******************************************************************************/
BT_HDR* l2cu_build_header(tL2C_LCB* p_lcb, uint16_t len, uint8_t cmd,
                          uint8_t id) {
  BT_HDR* p_buf = (BT_HDR*)osi_malloc(L2CAP_CMD_BUF_SIZE);
  uint8_t* p;

  p_buf->offset = L2CAP_SEND_CMD_OFFSET;
  p_buf->len =
      len + HCI_DATA_PREAMBLE_SIZE + L2CAP_PKT_OVERHEAD + L2CAP_CMD_OVERHEAD;
  p = (uint8_t*)(p_buf + 1) + L2CAP_SEND_CMD_OFFSET;

  /* Put in HCI header - handle + pkt boundary */
  if (p_lcb->transport == BT_TRANSPORT_LE) {
    UINT16_TO_STREAM(p, (p_lcb->handle | (L2CAP_PKT_START_NON_FLUSHABLE
                                          << L2CAP_PKT_TYPE_SHIFT)));
  } else {
#if (L2CAP_NON_FLUSHABLE_PB_INCLUDED == TRUE)
    UINT16_TO_STREAM(p, p_lcb->handle | l2cb.non_flushable_pbf);
#else
    UINT16_TO_STREAM(
        p, (p_lcb->handle | (L2CAP_PKT_START << L2CAP_PKT_TYPE_SHIFT)));
#endif
  }

  UINT16_TO_STREAM(p, len + L2CAP_PKT_OVERHEAD + L2CAP_CMD_OVERHEAD);
  UINT16_TO_STREAM(p, len + L2CAP_CMD_OVERHEAD);

  if (p_lcb->transport == BT_TRANSPORT_LE) {
    UINT16_TO_STREAM(p, L2CAP_BLE_SIGNALLING_CID);
  } else {
    UINT16_TO_STREAM(p, L2CAP_SIGNALLING_CID);
  }

  /* Put in L2CAP command header */
  UINT8_TO_STREAM(p, cmd);
  UINT8_TO_STREAM(p, id);
  UINT16_TO_STREAM(p, len);

  return (p_buf);
}

/*******************************************************************************
 *
 * Function         l2cu_adj_id
 *
 * Description      Checks for valid ID based on specified mask
 *                  and adjusts the id if invalid.
 *
 * Returns          void
 *
 ******************************************************************************/
void l2cu_adj_id(tL2C_LCB* p_lcb, uint8_t adj_mask) {
  if ((adj_mask & L2CAP_ADJ_ZERO_ID) && !p_lcb->id) {
    p_lcb->id++;
  }
}

/*******************************************************************************
 *
 * Function         l2cu_send_peer_cmd_reject
 *
 * Description      Build and send an L2CAP "command reject" message
 *                  to the peer.
 *
 * Returns          void
 *
 ******************************************************************************/
void l2cu_send_peer_cmd_reject(tL2C_LCB* p_lcb, uint16_t reason, uint8_t rem_id,
                               uint16_t p1, uint16_t p2) {
  uint16_t param_len;
  BT_HDR* p_buf;
  uint8_t* p;

  /* Put in L2CAP packet header */
  if (reason == L2CAP_CMD_REJ_MTU_EXCEEDED)
    param_len = 2;
  else if (reason == L2CAP_CMD_REJ_INVALID_CID)
    param_len = 4;
  else
    param_len = 0;

  p_buf = l2cu_build_header(p_lcb, (uint16_t)(L2CAP_CMD_REJECT_LEN + param_len),
                            L2CAP_CMD_REJECT, rem_id);
  if (p_buf == NULL) {
    L2CAP_TRACE_WARNING("L2CAP - no buffer cmd_rej");
    return;
  }

  p = (uint8_t*)(p_buf + 1) + L2CAP_SEND_CMD_OFFSET + HCI_DATA_PREAMBLE_SIZE +
      L2CAP_PKT_OVERHEAD + L2CAP_CMD_OVERHEAD;

  UINT16_TO_STREAM(p, reason);

  if (param_len >= 2) UINT16_TO_STREAM(p, p1);

  if (param_len >= 4) UINT16_TO_STREAM(p, p2);

  l2c_link_check_send_pkts(p_lcb, NULL, p_buf);
}

/*******************************************************************************
 *
 * Function         l2cu_send_peer_connect_req
 *
 * Description      Build and send an L2CAP "connection request" message
 *                  to the peer.
 *
 * Returns          void
 *
 ******************************************************************************/
void l2cu_send_peer_connect_req(tL2C_CCB* p_ccb) {
  BT_HDR* p_buf;
  uint8_t* p;

  /* Create an identifier for this packet */
  p_ccb->p_lcb->id++;
  l2cu_adj_id(p_ccb->p_lcb, L2CAP_ADJ_ID);

  p_ccb->local_id = p_ccb->p_lcb->id;

  p_buf = l2cu_build_header(p_ccb->p_lcb, L2CAP_CONN_REQ_LEN,
                            L2CAP_CMD_CONN_REQ, p_ccb->local_id);
  if (p_buf == NULL) {
    L2CAP_TRACE_WARNING("L2CAP - no buffer for conn_req");
    return;
  }

  p = (uint8_t*)(p_buf + 1) + L2CAP_SEND_CMD_OFFSET + HCI_DATA_PREAMBLE_SIZE +
      L2CAP_PKT_OVERHEAD + L2CAP_CMD_OVERHEAD;

  UINT16_TO_STREAM(p, p_ccb->p_rcb->real_psm);
  UINT16_TO_STREAM(p, p_ccb->local_cid);

  l2c_link_check_send_pkts(p_ccb->p_lcb, NULL, p_buf);
}

/*******************************************************************************
 *
 * Function         l2cu_send_peer_connect_rsp
 *
 * Description      Build and send an L2CAP "connection response" message
 *                  to the peer.
 *
 * Returns          void
 *
 ******************************************************************************/
void l2cu_send_peer_connect_rsp(tL2C_CCB* p_ccb, uint16_t result,
                                uint16_t status) {
  BT_HDR* p_buf;
  uint8_t* p;

  if (result == L2CAP_CONN_PENDING) {
    /* if we already sent pending response */
    if (p_ccb->flags & CCB_FLAG_SENT_PENDING)
      return;
    else
      p_ccb->flags |= CCB_FLAG_SENT_PENDING;
  }

  p_buf = l2cu_build_header(p_ccb->p_lcb, L2CAP_CONN_RSP_LEN,
                            L2CAP_CMD_CONN_RSP, p_ccb->remote_id);
  if (p_buf == NULL) {
    L2CAP_TRACE_WARNING("L2CAP - no buffer for conn_rsp");
    return;
  }

  p = (uint8_t*)(p_buf + 1) + L2CAP_SEND_CMD_OFFSET + HCI_DATA_PREAMBLE_SIZE +
      L2CAP_PKT_OVERHEAD + L2CAP_CMD_OVERHEAD;

  UINT16_TO_STREAM(p, p_ccb->local_cid);
  UINT16_TO_STREAM(p, p_ccb->remote_cid);
  UINT16_TO_STREAM(p, result);
  UINT16_TO_STREAM(p, status);

  l2c_link_check_send_pkts(p_ccb->p_lcb, NULL, p_buf);
}

/*******************************************************************************
 *
 * Function         l2cu_reject_connection
 *
 * Description      Build and send an L2CAP "connection response neg" message
 *                  to the peer. This function is called when there is no peer
 *                  CCB (non-existant PSM or no resources).
 *
 * Returns          void
 *
 ******************************************************************************/
void l2cu_reject_connection(tL2C_LCB* p_lcb, uint16_t remote_cid,
                            uint8_t rem_id, uint16_t result) {
  BT_HDR* p_buf;
  uint8_t* p;

  p_buf =
      l2cu_build_header(p_lcb, L2CAP_CONN_RSP_LEN, L2CAP_CMD_CONN_RSP, rem_id);
  if (p_buf == NULL) {
    L2CAP_TRACE_WARNING("L2CAP - no buffer for conn_req");
    return;
  }

  p = (uint8_t*)(p_buf + 1) + L2CAP_SEND_CMD_OFFSET + HCI_DATA_PREAMBLE_SIZE +
      L2CAP_PKT_OVERHEAD + L2CAP_CMD_OVERHEAD;

  UINT16_TO_STREAM(p, 0); /* Local CID of 0   */
  UINT16_TO_STREAM(p, remote_cid);
  UINT16_TO_STREAM(p, result);
  UINT16_TO_STREAM(p, 0); /* Status of 0      */

  l2c_link_check_send_pkts(p_lcb, NULL, p_buf);
}

/*******************************************************************************
 *
 * Function         l2cu_send_peer_config_req
 *
 * Description      Build and send an L2CAP "configuration request" message
 *                  to the peer.
 *
 * Returns          void
 *
 ******************************************************************************/
void l2cu_send_peer_config_req(tL2C_CCB* p_ccb, tL2CAP_CFG_INFO* p_cfg) {
  BT_HDR* p_buf;
  uint16_t cfg_len = 0;
  uint8_t* p;

  /* Create an identifier for this packet */
  p_ccb->p_lcb->id++;
  l2cu_adj_id(p_ccb->p_lcb, L2CAP_ADJ_ID);

  p_ccb->local_id = p_ccb->p_lcb->id;

  if (p_cfg->mtu_present)
    cfg_len += L2CAP_CFG_MTU_OPTION_LEN + L2CAP_CFG_OPTION_OVERHEAD;
  if (p_cfg->flush_to_present)
    cfg_len += L2CAP_CFG_FLUSH_OPTION_LEN + L2CAP_CFG_OPTION_OVERHEAD;
  if (p_cfg->qos_present)
    cfg_len += L2CAP_CFG_QOS_OPTION_LEN + L2CAP_CFG_OPTION_OVERHEAD;
  if (p_cfg->fcr_present)
    cfg_len += L2CAP_CFG_FCR_OPTION_LEN + L2CAP_CFG_OPTION_OVERHEAD;
  if (p_cfg->fcs_present)
    cfg_len += L2CAP_CFG_FCS_OPTION_LEN + L2CAP_CFG_OPTION_OVERHEAD;
  if (p_cfg->ext_flow_spec_present)
    cfg_len += L2CAP_CFG_EXT_FLOW_OPTION_LEN + L2CAP_CFG_OPTION_OVERHEAD;

  p_buf = l2cu_build_header(p_ccb->p_lcb,
                            (uint16_t)(L2CAP_CONFIG_REQ_LEN + cfg_len),
                            L2CAP_CMD_CONFIG_REQ, p_ccb->local_id);
  if (p_buf == NULL) {
    L2CAP_TRACE_WARNING("L2CAP - no buffer for conn_req");
    return;
  }

  p = (uint8_t*)(p_buf + 1) + L2CAP_SEND_CMD_OFFSET + HCI_DATA_PREAMBLE_SIZE +
      L2CAP_PKT_OVERHEAD + L2CAP_CMD_OVERHEAD;

  UINT16_TO_STREAM(p, p_ccb->remote_cid);
  UINT16_TO_STREAM(p, p_cfg->flags); /* Flags (continuation) */

  /* Now, put the options */
  if (p_cfg->mtu_present) {
    UINT8_TO_STREAM(p, L2CAP_CFG_TYPE_MTU);
    UINT8_TO_STREAM(p, L2CAP_CFG_MTU_OPTION_LEN);
    UINT16_TO_STREAM(p, p_cfg->mtu);
  }
  if (p_cfg->flush_to_present) {
    UINT8_TO_STREAM(p, L2CAP_CFG_TYPE_FLUSH_TOUT);
    UINT8_TO_STREAM(p, L2CAP_CFG_FLUSH_OPTION_LEN);
    UINT16_TO_STREAM(p, p_cfg->flush_to);
  }
  if (p_cfg->qos_present) {
    UINT8_TO_STREAM(p, L2CAP_CFG_TYPE_QOS);
    UINT8_TO_STREAM(p, L2CAP_CFG_QOS_OPTION_LEN);
    UINT8_TO_STREAM(p, p_cfg->qos.qos_flags);
    UINT8_TO_STREAM(p, p_cfg->qos.service_type);
    UINT32_TO_STREAM(p, p_cfg->qos.token_rate);
    UINT32_TO_STREAM(p, p_cfg->qos.token_bucket_size);
    UINT32_TO_STREAM(p, p_cfg->qos.peak_bandwidth);
    UINT32_TO_STREAM(p, p_cfg->qos.latency);
    UINT32_TO_STREAM(p, p_cfg->qos.delay_variation);
  }
  if (p_cfg->fcr_present) {
    UINT8_TO_STREAM(p, L2CAP_CFG_TYPE_FCR);
    UINT8_TO_STREAM(p, L2CAP_CFG_FCR_OPTION_LEN);
    UINT8_TO_STREAM(p, p_cfg->fcr.mode);
    UINT8_TO_STREAM(p, p_cfg->fcr.tx_win_sz);
    UINT8_TO_STREAM(p, p_cfg->fcr.max_transmit);
    UINT16_TO_STREAM(p, p_cfg->fcr.rtrans_tout);
    UINT16_TO_STREAM(p, p_cfg->fcr.mon_tout);
    UINT16_TO_STREAM(p, p_cfg->fcr.mps);
  }

  if (p_cfg->fcs_present) {
    UINT8_TO_STREAM(p, L2CAP_CFG_TYPE_FCS);
    UINT8_TO_STREAM(p, L2CAP_CFG_FCS_OPTION_LEN);
    UINT8_TO_STREAM(p, p_cfg->fcs);
  }

  if (p_cfg->ext_flow_spec_present) {
    UINT8_TO_STREAM(p, L2CAP_CFG_TYPE_EXT_FLOW);
    UINT8_TO_STREAM(p, L2CAP_CFG_EXT_FLOW_OPTION_LEN);
    UINT8_TO_STREAM(p, p_cfg->ext_flow_spec.id);
    UINT8_TO_STREAM(p, p_cfg->ext_flow_spec.stype);
    UINT16_TO_STREAM(p, p_cfg->ext_flow_spec.max_sdu_size);
    UINT32_TO_STREAM(p, p_cfg->ext_flow_spec.sdu_inter_time);
    UINT32_TO_STREAM(p, p_cfg->ext_flow_spec.access_latency);
    UINT32_TO_STREAM(p, p_cfg->ext_flow_spec.flush_timeout);
  }

  l2c_link_check_send_pkts(p_ccb->p_lcb, NULL, p_buf);
}

/*******************************************************************************
 *
 * Function         l2cu_send_peer_config_rsp
 *
 * Description      Build and send an L2CAP "configuration response" message
 *                  to the peer.
 *
 * Returns          void
 *
 ******************************************************************************/
void l2cu_send_peer_config_rsp(tL2C_CCB* p_ccb, tL2CAP_CFG_INFO* p_cfg) {
  BT_HDR* p_buf;
  uint16_t cfg_len = 0;
  uint8_t* p;

  /* Create an identifier for this packet */
  if (p_cfg->mtu_present)
    cfg_len += L2CAP_CFG_MTU_OPTION_LEN + L2CAP_CFG_OPTION_OVERHEAD;
  if (p_cfg->flush_to_present)
    cfg_len += L2CAP_CFG_FLUSH_OPTION_LEN + L2CAP_CFG_OPTION_OVERHEAD;
  if (p_cfg->qos_present)
    cfg_len += L2CAP_CFG_QOS_OPTION_LEN + L2CAP_CFG_OPTION_OVERHEAD;
  if (p_cfg->fcr_present)
    cfg_len += L2CAP_CFG_FCR_OPTION_LEN + L2CAP_CFG_OPTION_OVERHEAD;
  if (p_cfg->ext_flow_spec_present)
    cfg_len += L2CAP_CFG_EXT_FLOW_OPTION_LEN + L2CAP_CFG_OPTION_OVERHEAD;

  p_buf = l2cu_build_header(p_ccb->p_lcb,
                            (uint16_t)(L2CAP_CONFIG_RSP_LEN + cfg_len),
                            L2CAP_CMD_CONFIG_RSP, p_ccb->remote_id);
  if (p_buf == NULL) {
    L2CAP_TRACE_WARNING("L2CAP - no buffer for conn_req");
    return;
  }

  p = (uint8_t*)(p_buf + 1) + L2CAP_SEND_CMD_OFFSET + HCI_DATA_PREAMBLE_SIZE +
      L2CAP_PKT_OVERHEAD + L2CAP_CMD_OVERHEAD;

  UINT16_TO_STREAM(p, p_ccb->remote_cid);
  UINT16_TO_STREAM(p,
                   p_cfg->flags); /* Flags (continuation) Must match request */
  UINT16_TO_STREAM(p, p_cfg->result);

  /* Now, put the options */
  if (p_cfg->mtu_present) {
    UINT8_TO_STREAM(p, L2CAP_CFG_TYPE_MTU);
    UINT8_TO_STREAM(p, L2CAP_CFG_MTU_OPTION_LEN);
    UINT16_TO_STREAM(p, p_cfg->mtu);
  }
  if (p_cfg->flush_to_present) {
    UINT8_TO_STREAM(p, L2CAP_CFG_TYPE_FLUSH_TOUT);
    UINT8_TO_STREAM(p, L2CAP_CFG_FLUSH_OPTION_LEN);
    UINT16_TO_STREAM(p, p_cfg->flush_to);
  }
  if (p_cfg->qos_present) {
    UINT8_TO_STREAM(p, L2CAP_CFG_TYPE_QOS);
    UINT8_TO_STREAM(p, L2CAP_CFG_QOS_OPTION_LEN);
    UINT8_TO_STREAM(p, p_cfg->qos.qos_flags);
    UINT8_TO_STREAM(p, p_cfg->qos.service_type);
    UINT32_TO_STREAM(p, p_cfg->qos.token_rate);
    UINT32_TO_STREAM(p, p_cfg->qos.token_bucket_size);
    UINT32_TO_STREAM(p, p_cfg->qos.peak_bandwidth);
    UINT32_TO_STREAM(p, p_cfg->qos.latency);
    UINT32_TO_STREAM(p, p_cfg->qos.delay_variation);
  }
  if (p_cfg->fcr_present) {
    UINT8_TO_STREAM(p, L2CAP_CFG_TYPE_FCR);
    UINT8_TO_STREAM(p, L2CAP_CFG_FCR_OPTION_LEN);
    UINT8_TO_STREAM(p, p_cfg->fcr.mode);
    UINT8_TO_STREAM(p, p_cfg->fcr.tx_win_sz);
    UINT8_TO_STREAM(p, p_cfg->fcr.max_transmit);
    UINT16_TO_STREAM(p, p_ccb->our_cfg.fcr.rtrans_tout);
    UINT16_TO_STREAM(p, p_ccb->our_cfg.fcr.mon_tout);
    UINT16_TO_STREAM(p, p_cfg->fcr.mps);
  }

  if (p_cfg->ext_flow_spec_present) {
    UINT8_TO_STREAM(p, L2CAP_CFG_TYPE_EXT_FLOW);
    UINT8_TO_STREAM(p, L2CAP_CFG_EXT_FLOW_OPTION_LEN);
    UINT8_TO_STREAM(p, p_cfg->ext_flow_spec.id);
    UINT8_TO_STREAM(p, p_cfg->ext_flow_spec.stype);
    UINT16_TO_STREAM(p, p_cfg->ext_flow_spec.max_sdu_size);
    UINT32_TO_STREAM(p, p_cfg->ext_flow_spec.sdu_inter_time);
    UINT32_TO_STREAM(p, p_cfg->ext_flow_spec.access_latency);
    UINT32_TO_STREAM(p, p_cfg->ext_flow_spec.flush_timeout);
  }

  l2c_link_check_send_pkts(p_ccb->p_lcb, NULL, p_buf);
}

/*******************************************************************************
 *
 * Function         l2cu_send_peer_config_rej
 *
 * Description      Build and send an L2CAP "configuration reject" message
 *                  to the peer.
 *
 * Returns          void
 *
 ******************************************************************************/
void l2cu_send_peer_config_rej(tL2C_CCB* p_ccb, uint8_t* p_data,
                               uint16_t data_len, uint16_t rej_len) {
  uint16_t len, cfg_len, buf_space, len1;
  uint8_t *p, *p_hci_len, *p_data_end;
  uint8_t cfg_code;

  L2CAP_TRACE_DEBUG("l2cu_send_peer_config_rej: data_len=%d, rej_len=%d",
                    data_len, rej_len);

  len = BT_HDR_SIZE + HCI_DATA_PREAMBLE_SIZE + L2CAP_PKT_OVERHEAD +
        L2CAP_CMD_OVERHEAD + L2CAP_CONFIG_RSP_LEN;
  len1 = 0xFFFF - len;
  if (rej_len > len1) {
    L2CAP_TRACE_ERROR(
        "L2CAP - cfg_rej pkt size exceeds buffer design max limit.");
    return;
  }

  BT_HDR* p_buf = (BT_HDR*)osi_malloc(len + rej_len);
  p_buf->offset = L2CAP_SEND_CMD_OFFSET;
  p = (uint8_t*)(p_buf + 1) + L2CAP_SEND_CMD_OFFSET;

/* Put in HCI header - handle + pkt boundary */
#if (L2CAP_NON_FLUSHABLE_PB_INCLUDED == TRUE)
  if (HCI_NON_FLUSHABLE_PB_SUPPORTED(BTM_ReadLocalFeatures())) {
    UINT16_TO_STREAM(p, (p_ccb->p_lcb->handle | (L2CAP_PKT_START_NON_FLUSHABLE
                                                 << L2CAP_PKT_TYPE_SHIFT)));
  } else
#endif
  {
    UINT16_TO_STREAM(
        p, (p_ccb->p_lcb->handle | (L2CAP_PKT_START << L2CAP_PKT_TYPE_SHIFT)));
  }

  /* Remember the HCI header length position, and save space for it */
  p_hci_len = p;
  p += 2;

  /* Put in L2CAP packet header */
  UINT16_TO_STREAM(p, L2CAP_CMD_OVERHEAD + L2CAP_CONFIG_RSP_LEN + rej_len);
  UINT16_TO_STREAM(p, L2CAP_SIGNALLING_CID);

  /* Put in L2CAP command header */
  UINT8_TO_STREAM(p, L2CAP_CMD_CONFIG_RSP);
  UINT8_TO_STREAM(p, p_ccb->remote_id);

  UINT16_TO_STREAM(p, L2CAP_CONFIG_RSP_LEN + rej_len);

  UINT16_TO_STREAM(p, p_ccb->remote_cid);
  UINT16_TO_STREAM(p, 0); /* Flags = 0 (no continuation) */
  UINT16_TO_STREAM(p, L2CAP_CFG_UNKNOWN_OPTIONS);

  buf_space = rej_len;

  /* Now, put the rejected options */
  p_data_end = p_data + data_len;
  while (p_data < p_data_end) {
    cfg_code = *p_data;
    cfg_len = *(p_data + 1);

    switch (cfg_code & 0x7F) {
      /* skip known options */
      case L2CAP_CFG_TYPE_MTU:
      case L2CAP_CFG_TYPE_FLUSH_TOUT:
      case L2CAP_CFG_TYPE_QOS:
        p_data += cfg_len + L2CAP_CFG_OPTION_OVERHEAD;
        break;

      /* unknown options; copy into rsp if not hints */
      default:
        /* sanity check option length */
        if ((cfg_len + L2CAP_CFG_OPTION_OVERHEAD) <= data_len) {
          if ((cfg_code & 0x80) == 0) {
            if (buf_space >= (cfg_len + L2CAP_CFG_OPTION_OVERHEAD)) {
              memcpy(p, p_data, cfg_len + L2CAP_CFG_OPTION_OVERHEAD);
              p += cfg_len + L2CAP_CFG_OPTION_OVERHEAD;
              buf_space -= (cfg_len + L2CAP_CFG_OPTION_OVERHEAD);
            } else {
              L2CAP_TRACE_WARNING("L2CAP - cfg_rej exceeds allocated buffer");
              p_data = p_data_end; /* force loop exit */
              break;
            }
          }
          p_data += cfg_len + L2CAP_CFG_OPTION_OVERHEAD;
        }
        /* bad length; force loop exit */
        else {
          p_data = p_data_end;
        }
        break;
    }
  }

  len = (uint16_t)(p - p_hci_len - 2);
  UINT16_TO_STREAM(p_hci_len, len);

  p_buf->len = len + 4;

  L2CAP_TRACE_DEBUG("L2CAP - cfg_rej pkt hci_len=%d, l2cap_len=%d", len,
                    (L2CAP_CMD_OVERHEAD + L2CAP_CONFIG_RSP_LEN + rej_len));

  l2c_link_check_send_pkts(p_ccb->p_lcb, NULL, p_buf);
}

/*******************************************************************************
 *
 * Function         l2cu_send_peer_disc_req
 *
 * Description      Build and send an L2CAP "disconnect request" message
 *                  to the peer.
 *
 * Returns          void
 *
 ******************************************************************************/
void l2cu_send_peer_disc_req(tL2C_CCB* p_ccb) {
  BT_HDR *p_buf, *p_buf2;
  uint8_t* p;

  if ((!p_ccb) || (p_ccb->p_lcb == NULL)) {
    L2CAP_TRACE_ERROR("%s L2CAP - ccb or lcb invalid", __func__);
    return;
  }

  /* Create an identifier for this packet */
  p_ccb->p_lcb->id++;
  l2cu_adj_id(p_ccb->p_lcb, L2CAP_ADJ_ID);

  p_ccb->local_id = p_ccb->p_lcb->id;

  p_buf = l2cu_build_header(p_ccb->p_lcb, L2CAP_DISC_REQ_LEN,
                            L2CAP_CMD_DISC_REQ, p_ccb->local_id);
  if (p_buf == NULL) {
    L2CAP_TRACE_WARNING("L2CAP - no buffer for disc_req");
    return;
  }

  p = (uint8_t*)(p_buf + 1) + L2CAP_SEND_CMD_OFFSET + HCI_DATA_PREAMBLE_SIZE +
      L2CAP_PKT_OVERHEAD + L2CAP_CMD_OVERHEAD;

  UINT16_TO_STREAM(p, p_ccb->remote_cid);
  UINT16_TO_STREAM(p, p_ccb->local_cid);

  /* Move all queued data packets to the LCB. In FCR mode, assume the higher
     layer checks that all buffers are sent before disconnecting.
  */
  if (p_ccb->peer_cfg.fcr.mode == L2CAP_FCR_BASIC_MODE) {
    while ((p_buf2 = (BT_HDR*)fixed_queue_try_dequeue(p_ccb->xmit_hold_q)) !=
           NULL) {
      l2cu_set_acl_hci_header(p_buf2, p_ccb);
      l2c_link_check_send_pkts(p_ccb->p_lcb, p_ccb, p_buf2);
    }
  }

  l2c_link_check_send_pkts(p_ccb->p_lcb, NULL, p_buf);
}

/*******************************************************************************
 *
 * Function         l2cu_send_peer_disc_rsp
 *
 * Description      Build and send an L2CAP "disconnect response" message
 *                  to the peer.
 *
 *                  This function is passed the parameters for the disconnect
 *                  response instead of the CCB address, as it may be called
 *                  to send a disconnect response when there is no CCB.
 *
 * Returns          void
 *
 ******************************************************************************/
void l2cu_send_peer_disc_rsp(tL2C_LCB* p_lcb, uint8_t remote_id,
                             uint16_t local_cid, uint16_t remote_cid) {
  BT_HDR* p_buf;
  uint8_t* p;

  p_buf = l2cu_build_header(p_lcb, L2CAP_DISC_RSP_LEN, L2CAP_CMD_DISC_RSP,
                            remote_id);
  if (p_buf == NULL) {
    L2CAP_TRACE_WARNING("L2CAP - no buffer for disc_rsp");
    return;
  }

  p = (uint8_t*)(p_buf + 1) + L2CAP_SEND_CMD_OFFSET + HCI_DATA_PREAMBLE_SIZE +
      L2CAP_PKT_OVERHEAD + L2CAP_CMD_OVERHEAD;

  UINT16_TO_STREAM(p, local_cid);
  UINT16_TO_STREAM(p, remote_cid);

  l2c_link_check_send_pkts(p_lcb, NULL, p_buf);
}

/*******************************************************************************
 *
 * Function         l2cu_send_peer_echo_req
 *
 * Description      Build and send an L2CAP "echo request" message
 *                  to the peer. Note that we do not currently allow
 *                  data in the echo request.
 *
 * Returns          void
 *
 ******************************************************************************/
void l2cu_send_peer_echo_req(tL2C_LCB* p_lcb, uint8_t* p_data,
                             uint16_t data_len) {
  BT_HDR* p_buf;
  uint8_t* p;

  p_lcb->id++;
  l2cu_adj_id(p_lcb, L2CAP_ADJ_ZERO_ID); /* check for wrap to '0' */

  p_buf = l2cu_build_header(p_lcb, (uint16_t)(L2CAP_ECHO_REQ_LEN + data_len),
                            L2CAP_CMD_ECHO_REQ, p_lcb->id);
  if (p_buf == NULL) {
    L2CAP_TRACE_WARNING("L2CAP - no buffer for echo_req");
    return;
  }

  p = (uint8_t*)(p_buf + 1) + L2CAP_SEND_CMD_OFFSET + HCI_DATA_PREAMBLE_SIZE +
      L2CAP_PKT_OVERHEAD + L2CAP_CMD_OVERHEAD;

  if (data_len) {
    ARRAY_TO_STREAM(p, p_data, data_len);
  }

  l2c_link_check_send_pkts(p_lcb, NULL, p_buf);
}

/*******************************************************************************
 *
 * Function         l2cu_send_peer_echo_rsp
 *
 * Description      Build and send an L2CAP "echo response" message
 *                  to the peer.
 *
 * Returns          void
 *
 ******************************************************************************/
void l2cu_send_peer_echo_rsp(tL2C_LCB* p_lcb, uint8_t id, uint8_t* p_data,
                             uint16_t data_len) {
  BT_HDR* p_buf;
  uint8_t* p;
  uint16_t maxlen;
  /* Filter out duplicate IDs or if available buffers are low (intruder
   * checking) */
  if (!id || id == p_lcb->cur_echo_id) {
    /* Dump this request since it is illegal */
    L2CAP_TRACE_WARNING("L2CAP ignoring duplicate echo request (%d)", id);
    return;
  } else
    p_lcb->cur_echo_id = id;

  uint16_t acl_data_size =
      controller_get_interface()->get_acl_data_size_classic();
  uint16_t acl_packet_size =
      controller_get_interface()->get_acl_packet_size_classic();
  /* Don't return data if it does not fit in ACL and L2CAP MTU */
  maxlen = (L2CAP_CMD_BUF_SIZE > acl_packet_size)
               ? acl_data_size
               : (uint16_t)L2CAP_CMD_BUF_SIZE;
  maxlen -=
      (uint16_t)(BT_HDR_SIZE + HCI_DATA_PREAMBLE_SIZE + L2CAP_PKT_OVERHEAD +
                 L2CAP_CMD_OVERHEAD + L2CAP_ECHO_RSP_LEN);

  if (data_len > maxlen) data_len = 0;

  p_buf = l2cu_build_header(p_lcb, (uint16_t)(L2CAP_ECHO_RSP_LEN + data_len),
                            L2CAP_CMD_ECHO_RSP, id);
  if (p_buf == NULL) {
    L2CAP_TRACE_WARNING("L2CAP - no buffer for echo_rsp");
    return;
  }

  p = (uint8_t*)(p_buf + 1) + L2CAP_SEND_CMD_OFFSET + HCI_DATA_PREAMBLE_SIZE +
      L2CAP_PKT_OVERHEAD + L2CAP_CMD_OVERHEAD;

  if (data_len) {
    ARRAY_TO_STREAM(p, p_data, data_len);
  }

  l2c_link_check_send_pkts(p_lcb, NULL, p_buf);
}

/*******************************************************************************
 *
 * Function         l2cu_send_peer_info_req
 *
 * Description      Build and send an L2CAP "info request" message
 *                  to the peer.
 * Returns          void
 *
 ******************************************************************************/
void l2cu_send_peer_info_req(tL2C_LCB* p_lcb, uint16_t info_type) {
  BT_HDR* p_buf;
  uint8_t* p;

  /* check for wrap and/or BRCM ID */
  p_lcb->id++;
  l2cu_adj_id(p_lcb, L2CAP_ADJ_ID);

  p_buf = l2cu_build_header(p_lcb, 2, L2CAP_CMD_INFO_REQ, p_lcb->id);
  if (p_buf == NULL) {
    L2CAP_TRACE_WARNING("L2CAP - no buffer for info_req");
    return;
  }

  L2CAP_TRACE_EVENT("l2cu_send_peer_info_req: type 0x%04x", info_type);

  p = (uint8_t*)(p_buf + 1) + L2CAP_SEND_CMD_OFFSET + HCI_DATA_PREAMBLE_SIZE +
      L2CAP_PKT_OVERHEAD + L2CAP_CMD_OVERHEAD;

  UINT16_TO_STREAM(p, info_type);

  p_lcb->w4_info_rsp = true;
  alarm_set_on_mloop(p_lcb->info_resp_timer, L2CAP_WAIT_INFO_RSP_TIMEOUT_MS,
                     l2c_info_resp_timer_timeout, p_lcb);

  l2c_link_check_send_pkts(p_lcb, NULL, p_buf);
}

/*******************************************************************************
 *
 * Function         l2cu_send_peer_info_rsp
 *
 * Description      Build and send an L2CAP "info response" message
 *                  to the peer.
 *
 * Returns          void
 *
 ******************************************************************************/
void l2cu_send_peer_info_rsp(tL2C_LCB* p_lcb, uint8_t remote_id,
                             uint16_t info_type) {
  BT_HDR* p_buf;
  uint8_t* p;
  uint16_t len = L2CAP_INFO_RSP_LEN;

#if (L2CAP_CONFORMANCE_TESTING == TRUE)
  if ((info_type == L2CAP_EXTENDED_FEATURES_INFO_TYPE) &&
      (l2cb.test_info_resp &
       (L2CAP_EXTFEA_ENH_RETRANS | L2CAP_EXTFEA_STREAM_MODE |
        L2CAP_EXTFEA_NO_CRC | L2CAP_EXTFEA_EXT_FLOW_SPEC |
        L2CAP_EXTFEA_FIXED_CHNLS | L2CAP_EXTFEA_EXT_WINDOW |
        L2CAP_EXTFEA_UCD_RECEPTION)))
#else
  if ((info_type == L2CAP_EXTENDED_FEATURES_INFO_TYPE) &&
      (L2CAP_EXTFEA_SUPPORTED_MASK &
       (L2CAP_EXTFEA_ENH_RETRANS | L2CAP_EXTFEA_STREAM_MODE |
        L2CAP_EXTFEA_NO_CRC | L2CAP_EXTFEA_FIXED_CHNLS |
        L2CAP_EXTFEA_UCD_RECEPTION)) != 0)
#endif
  {
    len += L2CAP_EXTENDED_FEATURES_ARRAY_SIZE;
  } else if (info_type == L2CAP_FIXED_CHANNELS_INFO_TYPE) {
    len += L2CAP_FIXED_CHNL_ARRAY_SIZE;
  } else if (info_type == L2CAP_CONNLESS_MTU_INFO_TYPE) {
    len += L2CAP_CONNLESS_MTU_INFO_SIZE;
  }

  p_buf = l2cu_build_header(p_lcb, len, L2CAP_CMD_INFO_RSP, remote_id);
  if (p_buf == NULL) {
    L2CAP_TRACE_WARNING("L2CAP - no buffer for info_rsp");
    return;
  }

  p = (uint8_t*)(p_buf + 1) + L2CAP_SEND_CMD_OFFSET + HCI_DATA_PREAMBLE_SIZE +
      L2CAP_PKT_OVERHEAD + L2CAP_CMD_OVERHEAD;

  UINT16_TO_STREAM(p, info_type);

#if (L2CAP_CONFORMANCE_TESTING == TRUE)
  if ((info_type == L2CAP_EXTENDED_FEATURES_INFO_TYPE) &&
      (l2cb.test_info_resp &
       (L2CAP_EXTFEA_ENH_RETRANS | L2CAP_EXTFEA_STREAM_MODE |
        L2CAP_EXTFEA_UCD_RECEPTION)))
#else
  if ((info_type == L2CAP_EXTENDED_FEATURES_INFO_TYPE) &&
      (L2CAP_EXTFEA_SUPPORTED_MASK &
       (L2CAP_EXTFEA_ENH_RETRANS | L2CAP_EXTFEA_STREAM_MODE |
        L2CAP_EXTFEA_UCD_RECEPTION)) != 0)
#endif
  {
    UINT16_TO_STREAM(p, L2CAP_INFO_RESP_RESULT_SUCCESS);
    if (p_lcb->transport == BT_TRANSPORT_LE) {
      /* optional data are not added for now */
      UINT32_TO_STREAM(p, L2CAP_BLE_EXTFEA_MASK);
    } else {
#if (L2CAP_CONFORMANCE_TESTING == TRUE)
      UINT32_TO_STREAM(p, l2cb.test_info_resp);
#else
#if (L2CAP_NUM_FIXED_CHNLS > 0)
      UINT32_TO_STREAM(p,
                       L2CAP_EXTFEA_SUPPORTED_MASK | L2CAP_EXTFEA_FIXED_CHNLS);
#else
      UINT32_TO_STREAM(p, L2CAP_EXTFEA_SUPPORTED_MASK);
#endif
#endif
    }
  } else if (info_type == L2CAP_FIXED_CHANNELS_INFO_TYPE) {
    UINT16_TO_STREAM(p, L2CAP_INFO_RESP_RESULT_SUCCESS);
    memset(p, 0, L2CAP_FIXED_CHNL_ARRAY_SIZE);

    p[0] = L2CAP_FIXED_CHNL_SIG_BIT;

    if (L2CAP_EXTFEA_SUPPORTED_MASK & L2CAP_EXTFEA_UCD_RECEPTION)
      p[0] |= L2CAP_FIXED_CHNL_CNCTLESS_BIT;

#if (L2CAP_NUM_FIXED_CHNLS > 0)
    {
      int xx;

      for (xx = 0; xx < L2CAP_NUM_FIXED_CHNLS; xx++) {
        /* Skip fixed channels not used on BR/EDR-ACL link */
        if ((xx >= L2CAP_ATT_CID - L2CAP_FIRST_FIXED_CHNL) &&
            (xx <= L2CAP_SMP_CID - L2CAP_FIRST_FIXED_CHNL))
          continue;

        if (l2cb.fixed_reg[xx].pL2CA_FixedConn_Cb != NULL)
          p[(xx + L2CAP_FIRST_FIXED_CHNL) / 8] |=
              1 << ((xx + L2CAP_FIRST_FIXED_CHNL) % 8);
      }
    }
#endif
  } else if (info_type == L2CAP_CONNLESS_MTU_INFO_TYPE) {
    UINT16_TO_STREAM(p, L2CAP_INFO_RESP_RESULT_SUCCESS);
    UINT16_TO_STREAM(p, L2CAP_UCD_MTU);
  } else {
    UINT16_TO_STREAM(
        p, L2CAP_INFO_RESP_RESULT_NOT_SUPPORTED); /* 'not supported' */
  }

  l2c_link_check_send_pkts(p_lcb, NULL, p_buf);
}

/******************************************************************************
 *
 * Function         l2cu_enqueue_ccb
 *
 * Description      queue CCB by priority. The first CCB is highest priority and
 *                  is served at first. The CCB is queued to an LLCB or an LCB.
 *
 * Returns          None
 *
 ******************************************************************************/
void l2cu_enqueue_ccb(tL2C_CCB* p_ccb) {
  tL2C_CCB* p_ccb1;
  tL2C_CCB_Q* p_q = NULL;

  /* Find out which queue the channel is on
  */
  if (p_ccb->p_lcb != NULL) p_q = &p_ccb->p_lcb->ccb_queue;

  if ((!p_ccb->in_use) || (p_q == NULL)) {
    L2CAP_TRACE_ERROR(
        "l2cu_enqueue_ccb  CID: 0x%04x ERROR in_use: %u  p_lcb: 0x%08x",
        p_ccb->local_cid, p_ccb->in_use, p_ccb->p_lcb);
    return;
  }

  L2CAP_TRACE_DEBUG("l2cu_enqueue_ccb CID: 0x%04x  priority: %d",
                    p_ccb->local_cid, p_ccb->ccb_priority);

  /* If the queue is empty, we go at the front */
  if (!p_q->p_first_ccb) {
    p_q->p_first_ccb = p_q->p_last_ccb = p_ccb;
    p_ccb->p_next_ccb = p_ccb->p_prev_ccb = NULL;
  } else {
    p_ccb1 = p_q->p_first_ccb;

    while (p_ccb1 != NULL) {
      /* Insert new ccb at the end of the same priority. Lower number, higher
       * priority */
      if (p_ccb->ccb_priority < p_ccb1->ccb_priority) {
        /* Are we at the head of the queue ? */
        if (p_ccb1 == p_q->p_first_ccb)
          p_q->p_first_ccb = p_ccb;
        else
          p_ccb1->p_prev_ccb->p_next_ccb = p_ccb;

        p_ccb->p_next_ccb = p_ccb1;
        p_ccb->p_prev_ccb = p_ccb1->p_prev_ccb;
        p_ccb1->p_prev_ccb = p_ccb;
        break;
      }

      p_ccb1 = p_ccb1->p_next_ccb;
    }

    /* If we are lower then anyone in the list, we go at the end */
    if (!p_ccb1) {
      /* add new ccb at the end of the list */
      p_q->p_last_ccb->p_next_ccb = p_ccb;

      p_ccb->p_next_ccb = NULL;
      p_ccb->p_prev_ccb = p_q->p_last_ccb;
      p_q->p_last_ccb = p_ccb;
    }
  }

#if (L2CAP_ROUND_ROBIN_CHANNEL_SERVICE == TRUE)
  /* Adding CCB into round robin service table of its LCB */
  if (p_ccb->p_lcb != NULL) {
    /* if this is the first channel in this priority group */
    if (p_ccb->p_lcb->rr_serv[p_ccb->ccb_priority].num_ccb == 0) {
      /* Set the first channel to this CCB */
      p_ccb->p_lcb->rr_serv[p_ccb->ccb_priority].p_first_ccb = p_ccb;
      /* Set the next serving channel in this group to this CCB */
      p_ccb->p_lcb->rr_serv[p_ccb->ccb_priority].p_serve_ccb = p_ccb;
      /* Initialize quota of this priority group based on its priority */
      p_ccb->p_lcb->rr_serv[p_ccb->ccb_priority].quota =
          L2CAP_GET_PRIORITY_QUOTA(p_ccb->ccb_priority);
    }
    /* increase number of channels in this group */
    p_ccb->p_lcb->rr_serv[p_ccb->ccb_priority].num_ccb++;
  }
#endif
}

/******************************************************************************
 *
 * Function         l2cu_dequeue_ccb
 *
 * Description      dequeue CCB from a queue
 *
 * Returns          -
 *
 ******************************************************************************/
void l2cu_dequeue_ccb(tL2C_CCB* p_ccb) {
  tL2C_CCB_Q* p_q = NULL;

  L2CAP_TRACE_DEBUG("l2cu_dequeue_ccb  CID: 0x%04x", p_ccb->local_cid);

  /* Find out which queue the channel is on
  */
  if (p_ccb->p_lcb != NULL) p_q = &p_ccb->p_lcb->ccb_queue;

  if ((!p_ccb->in_use) || (p_q == NULL) || (p_q->p_first_ccb == NULL)) {
    L2CAP_TRACE_ERROR(
        "l2cu_dequeue_ccb  CID: 0x%04x ERROR in_use: %u  p_lcb: 0x%08x  p_q: "
        "0x%08x  p_q->p_first_ccb: 0x%08x",
        p_ccb->local_cid, p_ccb->in_use, p_ccb->p_lcb, p_q,
        p_q ? p_q->p_first_ccb : 0);
    return;
  }

#if (L2CAP_ROUND_ROBIN_CHANNEL_SERVICE == TRUE)
  /* Removing CCB from round robin service table of its LCB */
  if (p_ccb->p_lcb != NULL) {
    /* decrease number of channels in this priority group */
    p_ccb->p_lcb->rr_serv[p_ccb->ccb_priority].num_ccb--;

    /* if it was the last channel in the priority group */
    if (p_ccb->p_lcb->rr_serv[p_ccb->ccb_priority].num_ccb == 0) {
      p_ccb->p_lcb->rr_serv[p_ccb->ccb_priority].p_first_ccb = NULL;
      p_ccb->p_lcb->rr_serv[p_ccb->ccb_priority].p_serve_ccb = NULL;
    } else {
      /* if it is the first channel of this group */
      if (p_ccb->p_lcb->rr_serv[p_ccb->ccb_priority].p_first_ccb == p_ccb) {
        p_ccb->p_lcb->rr_serv[p_ccb->ccb_priority].p_first_ccb =
            p_ccb->p_next_ccb;
      }
      /* if it is the next serving channel of this group */
      if (p_ccb->p_lcb->rr_serv[p_ccb->ccb_priority].p_serve_ccb == p_ccb) {
        /* simply, start serving from the first channel */
        p_ccb->p_lcb->rr_serv[p_ccb->ccb_priority].p_serve_ccb =
            p_ccb->p_lcb->rr_serv[p_ccb->ccb_priority].p_first_ccb;
      }
    }
  }
#endif

  if (p_ccb == p_q->p_first_ccb) {
    /* We are removing the first in a queue */
    p_q->p_first_ccb = p_ccb->p_next_ccb;

    if (p_q->p_first_ccb)
      p_q->p_first_ccb->p_prev_ccb = NULL;
    else
      p_q->p_last_ccb = NULL;
  } else if (p_ccb == p_q->p_last_ccb) {
    /* We are removing the last in a queue */
    p_q->p_last_ccb = p_ccb->p_prev_ccb;
    p_q->p_last_ccb->p_next_ccb = NULL;
  } else {
    /* In the middle of a chain. */
    p_ccb->p_prev_ccb->p_next_ccb = p_ccb->p_next_ccb;
    p_ccb->p_next_ccb->p_prev_ccb = p_ccb->p_prev_ccb;
  }

  p_ccb->p_next_ccb = p_ccb->p_prev_ccb = NULL;
}

/******************************************************************************
 *
 * Function         l2cu_change_pri_ccb
 *
 * Description
 *
 * Returns          -
 *
 ******************************************************************************/
void l2cu_change_pri_ccb(tL2C_CCB* p_ccb, tL2CAP_CHNL_PRIORITY priority) {
  if (p_ccb->ccb_priority != priority) {
    /* If CCB is not the only guy on the queue */
    if ((p_ccb->p_next_ccb != NULL) || (p_ccb->p_prev_ccb != NULL)) {
      L2CAP_TRACE_DEBUG("Update CCB list in logical link");

      /* Remove CCB from queue and re-queue it at new priority */
      l2cu_dequeue_ccb(p_ccb);

      p_ccb->ccb_priority = priority;
      l2cu_enqueue_ccb(p_ccb);
    }
#if (L2CAP_ROUND_ROBIN_CHANNEL_SERVICE == TRUE)
    else {
      /* If CCB is the only guy on the queue, no need to re-enqueue */
      /* update only round robin service data */
      p_ccb->p_lcb->rr_serv[p_ccb->ccb_priority].num_ccb = 0;
      p_ccb->p_lcb->rr_serv[p_ccb->ccb_priority].p_first_ccb = NULL;
      p_ccb->p_lcb->rr_serv[p_ccb->ccb_priority].p_serve_ccb = NULL;

      p_ccb->ccb_priority = priority;

      p_ccb->p_lcb->rr_serv[p_ccb->ccb_priority].p_first_ccb = p_ccb;
      p_ccb->p_lcb->rr_serv[p_ccb->ccb_priority].p_serve_ccb = p_ccb;
      p_ccb->p_lcb->rr_serv[p_ccb->ccb_priority].quota =
          L2CAP_GET_PRIORITY_QUOTA(p_ccb->ccb_priority);
      p_ccb->p_lcb->rr_serv[p_ccb->ccb_priority].num_ccb = 1;
    }
#endif
  }
}

/*******************************************************************************
 *
 * Function         l2cu_allocate_ccb
 *
 * Description      This function allocates a Channel Control Block and
 *                  attaches it to a link control block. The local CID
 *                  is also assigned.
 *
 * Returns          pointer to CCB, or NULL if none
 *
 ******************************************************************************/
tL2C_CCB* l2cu_allocate_ccb(tL2C_LCB* p_lcb, uint16_t cid) {
  tL2C_CCB* p_ccb;
  tL2C_CCB* p_prev;

  L2CAP_TRACE_DEBUG("l2cu_allocate_ccb: cid 0x%04x", cid);

  if (!l2cb.p_free_ccb_first) return (NULL);

  /* If a CID was passed in, use that, else take the first free one */
  if (cid == 0) {
    p_ccb = l2cb.p_free_ccb_first;
    l2cb.p_free_ccb_first = p_ccb->p_next_ccb;
  } else {
    p_prev = NULL;

    p_ccb = &l2cb.ccb_pool[cid - L2CAP_BASE_APPL_CID];

    if (p_ccb == l2cb.p_free_ccb_first)
      l2cb.p_free_ccb_first = p_ccb->p_next_ccb;
    else {
      for (p_prev = l2cb.p_free_ccb_first; p_prev != NULL;
           p_prev = p_prev->p_next_ccb) {
        if (p_prev->p_next_ccb == p_ccb) {
          p_prev->p_next_ccb = p_ccb->p_next_ccb;

          if (p_ccb == l2cb.p_free_ccb_last) l2cb.p_free_ccb_last = p_prev;

          break;
        }
      }
      if (p_prev == NULL) {
        L2CAP_TRACE_ERROR(
            "l2cu_allocate_ccb: could not find CCB for CID 0x%04x in the free "
            "list",
            cid);
        return NULL;
      }
    }
  }

  p_ccb->p_next_ccb = p_ccb->p_prev_ccb = NULL;

  p_ccb->in_use = true;

  /* Get a CID for the connection */
  p_ccb->local_cid = L2CAP_BASE_APPL_CID + (uint16_t)(p_ccb - l2cb.ccb_pool);

  p_ccb->p_lcb = p_lcb;
  p_ccb->p_rcb = NULL;
  p_ccb->should_free_rcb = false;

  /* Set priority then insert ccb into LCB queue (if we have an LCB) */
  p_ccb->ccb_priority = L2CAP_CHNL_PRIORITY_LOW;

  if (p_lcb) l2cu_enqueue_ccb(p_ccb);

  /* clear what peer wants to configure */
  p_ccb->peer_cfg_bits = 0;

  /* Put in default values for configuration */
  memset(&p_ccb->our_cfg, 0, sizeof(tL2CAP_CFG_INFO));
  memset(&p_ccb->peer_cfg, 0, sizeof(tL2CAP_CFG_INFO));

  /* Put in default values for local/peer configurations */
  p_ccb->our_cfg.flush_to = p_ccb->peer_cfg.flush_to = L2CAP_DEFAULT_FLUSH_TO;
  p_ccb->our_cfg.mtu = p_ccb->peer_cfg.mtu = L2CAP_DEFAULT_MTU;
  p_ccb->our_cfg.qos.service_type = p_ccb->peer_cfg.qos.service_type =
      L2CAP_DEFAULT_SERV_TYPE;
  p_ccb->our_cfg.qos.token_rate = p_ccb->peer_cfg.qos.token_rate =
      L2CAP_DEFAULT_TOKEN_RATE;
  p_ccb->our_cfg.qos.token_bucket_size = p_ccb->peer_cfg.qos.token_bucket_size =
      L2CAP_DEFAULT_BUCKET_SIZE;
  p_ccb->our_cfg.qos.peak_bandwidth = p_ccb->peer_cfg.qos.peak_bandwidth =
      L2CAP_DEFAULT_PEAK_BANDWIDTH;
  p_ccb->our_cfg.qos.latency = p_ccb->peer_cfg.qos.latency =
      L2CAP_DEFAULT_LATENCY;
  p_ccb->our_cfg.qos.delay_variation = p_ccb->peer_cfg.qos.delay_variation =
      L2CAP_DEFAULT_DELAY;

  p_ccb->bypass_fcs = 0;
  memset(&p_ccb->ertm_info, 0, sizeof(tL2CAP_ERTM_INFO));
  p_ccb->peer_cfg_already_rejected = false;
  p_ccb->fcr_cfg_tries = L2CAP_MAX_FCR_CFG_TRIES;

  alarm_free(p_ccb->fcrb.ack_timer);
  p_ccb->fcrb.ack_timer = alarm_new("l2c_fcrb.ack_timer");

  /*  CSP408639 Fix: When L2CAP send amp move channel request or receive
    * L2CEVT_AMP_MOVE_REQ do following sequence. Send channel move
    * request -> Stop retrans/monitor timer -> Change channel state to
   * CST_AMP_MOVING. */
  alarm_free(p_ccb->fcrb.mon_retrans_timer);
  p_ccb->fcrb.mon_retrans_timer = alarm_new("l2c_fcrb.mon_retrans_timer");

  p_ccb->ertm_info.preferred_mode =
      L2CAP_FCR_BASIC_MODE; /* Default mode for channel is basic mode */
  p_ccb->ertm_info.allowed_modes =
      L2CAP_FCR_CHAN_OPT_BASIC; /* Default mode for channel is basic mode */
  p_ccb->ertm_info.fcr_rx_buf_size = L2CAP_FCR_RX_BUF_SIZE;
  p_ccb->ertm_info.fcr_tx_buf_size = L2CAP_FCR_TX_BUF_SIZE;
  p_ccb->ertm_info.user_rx_buf_size = L2CAP_USER_RX_BUF_SIZE;
  p_ccb->ertm_info.user_tx_buf_size = L2CAP_USER_TX_BUF_SIZE;
  p_ccb->max_rx_mtu = L2CAP_MTU_SIZE;
  p_ccb->tx_mps = L2CAP_FCR_TX_BUF_SIZE - 32;

  p_ccb->xmit_hold_q = fixed_queue_new(SIZE_MAX);
  p_ccb->fcrb.srej_rcv_hold_q = fixed_queue_new(SIZE_MAX);
  p_ccb->fcrb.retrans_q = fixed_queue_new(SIZE_MAX);
  p_ccb->fcrb.waiting_for_ack_q = fixed_queue_new(SIZE_MAX);

  p_ccb->cong_sent = false;
  p_ccb->buff_quota = 2; /* This gets set after config */

  /* If CCB was reserved Config_Done can already have some value */
  if (cid == 0)
    p_ccb->config_done = 0;
  else {
    L2CAP_TRACE_DEBUG("l2cu_allocate_ccb: cid 0x%04x config_done:0x%x", cid,
                      p_ccb->config_done);
  }

  p_ccb->chnl_state = CST_CLOSED;
  p_ccb->flags = 0;
  p_ccb->tx_data_rate = L2CAP_CHNL_DATA_RATE_LOW;
  p_ccb->rx_data_rate = L2CAP_CHNL_DATA_RATE_LOW;

#if (L2CAP_NON_FLUSHABLE_PB_INCLUDED == TRUE)
  p_ccb->is_flushable = false;
#endif

  alarm_free(p_ccb->l2c_ccb_timer);
  p_ccb->l2c_ccb_timer = alarm_new("l2c.l2c_ccb_timer");

  l2c_link_adjust_chnl_allocation();

  return (p_ccb);
}

/*******************************************************************************
 *
 * Function         l2cu_start_post_bond_timer
 *
 * Description      This function starts the ACL Link inactivity timer after
 *                  dedicated bonding
 *                  This timer can be longer than the normal link inactivity
 *                  timer for some platforms.
 *
 * Returns          bool  - true if idle timer started or disconnect initiated
 *                          false if there's one or more pending CCB's exist
 *
 ******************************************************************************/
bool l2cu_start_post_bond_timer(uint16_t handle) {
  tL2C_LCB* p_lcb = l2cu_find_lcb_by_handle(handle);

  if (!p_lcb) return (true);

  p_lcb->is_bonding = false;

  /* Only start timer if no control blocks allocated */
  if (p_lcb->ccb_queue.p_first_ccb != NULL) return (false);

  /* If no channels on the connection, start idle timeout */
  if ((p_lcb->link_state == LST_CONNECTED) ||
      (p_lcb->link_state == LST_CONNECTING) ||
      (p_lcb->link_state == LST_DISCONNECTING)) {
    period_ms_t timeout_ms = L2CAP_BONDING_TIMEOUT * 1000;

    if (p_lcb->idle_timeout == 0) {
      btsnd_hcic_disconnect(p_lcb->handle, HCI_ERR_PEER_USER);
      p_lcb->link_state = LST_DISCONNECTING;
      timeout_ms = L2CAP_LINK_DISCONNECT_TIMEOUT_MS;
    }
    alarm_set_on_mloop(p_lcb->l2c_lcb_timer, timeout_ms, l2c_lcb_timer_timeout,
                       p_lcb);
    return (true);
  }

  return (false);
}

/*******************************************************************************
 *
 * Function         l2cu_release_ccb
 *
 * Description      This function releases a Channel Control Block. The timer
 *                  is stopped, any attached buffers freed, and the CCB is
 *                  removed from the link control block.
 *
 * Returns          void
 *
 ******************************************************************************/
void l2cu_release_ccb(tL2C_CCB* p_ccb) {
  tL2C_LCB* p_lcb = NULL;
  tL2C_RCB* p_rcb = NULL;

  if(!p_ccb) return;

  L2CAP_TRACE_DEBUG("l2cu_release_ccb: cid 0x%04x  in_use: %u",
                    p_ccb->local_cid, p_ccb->in_use);

  /* If already released, could be race condition */
  if (!p_ccb->in_use) return;

  p_lcb = p_ccb->p_lcb;
  p_rcb = p_ccb->p_rcb;

#if (defined(LE_L2CAP_CFC_INCLUDED) && (LE_L2CAP_CFC_INCLUDED == TRUE))
  if (p_rcb && p_lcb && (p_rcb->psm != p_rcb->real_psm)) {
#else
  if (p_rcb && (p_rcb->psm != p_rcb->real_psm)) {
#endif
    btm_sec_clr_service_by_psm(p_rcb->psm);
  }

  if (p_ccb->should_free_rcb) {
    osi_free(p_rcb);
    p_ccb->p_rcb = NULL;
    p_ccb->should_free_rcb = false;
  }

  if(p_lcb)
    btm_sec_clr_temp_auth_service(p_lcb->remote_bd_addr);

  /* Free the timer */
  alarm_free(p_ccb->l2c_ccb_timer);
  p_ccb->l2c_ccb_timer = NULL;

  fixed_queue_free(p_ccb->xmit_hold_q, osi_free);
  p_ccb->xmit_hold_q = NULL;

  l2c_fcr_cleanup(p_ccb);

  /* Channel may not be assigned to any LCB if it was just pre-reserved */
  if ((p_lcb) && ((p_ccb->local_cid >= L2CAP_BASE_APPL_CID)
#if (L2CAP_UCD_INCLUDED == TRUE)
                  || (p_ccb->local_cid == L2CAP_CONNECTIONLESS_CID)
#endif
                      )) {
    l2cu_dequeue_ccb(p_ccb);

    /* Delink the CCB from the LCB */
    p_ccb->p_lcb = NULL;
  }

  /* Put the CCB back on the free pool */
  if (!l2cb.p_free_ccb_first) {
    l2cb.p_free_ccb_first = p_ccb;
    l2cb.p_free_ccb_last = p_ccb;
    p_ccb->p_next_ccb = NULL;
    p_ccb->p_prev_ccb = NULL;
  } else {
    p_ccb->p_next_ccb = NULL;
    p_ccb->p_prev_ccb = l2cb.p_free_ccb_last;
    l2cb.p_free_ccb_last->p_next_ccb = p_ccb;
    l2cb.p_free_ccb_last = p_ccb;
  }

  /* Flag as not in use */
  p_ccb->in_use = false;

  /* If no channels on the connection, start idle timeout */
  if ((p_lcb) && p_lcb->in_use && (p_lcb->link_state == LST_CONNECTED)) {
    if (!p_lcb->ccb_queue.p_first_ccb) {
      // Closing a security channel on LE device should not start connection
      // timeout
      if (p_lcb->transport == BT_TRANSPORT_LE &&
          p_ccb->local_cid == L2CAP_SMP_CID)
        return;

      l2cu_no_dynamic_ccbs(p_lcb);
    } else {
      /* Link is still active, adjust channel quotas. */
      l2c_link_adjust_chnl_allocation();
    }
  }
}

/*******************************************************************************
 *
 * Function         l2cu_find_ccb_by_remote_cid
 *
 * Description      Look through all active CCBs on a link for a match based
 *                  on the remote CID.
 *
 * Returns          pointer to matched CCB, or NULL if no match
 *
 ******************************************************************************/
tL2C_CCB* l2cu_find_ccb_by_remote_cid(tL2C_LCB* p_lcb, uint16_t remote_cid) {
  tL2C_CCB* p_ccb;

  /* If LCB is NULL, look through all active links */
  if (!p_lcb) {
    return NULL;
  } else {
    for (p_ccb = p_lcb->ccb_queue.p_first_ccb; p_ccb; p_ccb = p_ccb->p_next_ccb)
      if ((p_ccb->in_use) && (p_ccb->remote_cid == remote_cid)) return (p_ccb);
  }

  /* If here, no match found */
  return (NULL);
}

/*******************************************************************************
 *
 * Function         l2cu_allocate_rcb
 *
 * Description      Look through the Registration Control Blocks for a free
 *                  one.
 *
 * Returns          Pointer to the RCB or NULL if not found
 *
 ******************************************************************************/
tL2C_RCB* l2cu_allocate_rcb(uint16_t psm) {
  tL2C_RCB* p_rcb = &l2cb.rcb_pool[0];
  uint16_t xx;

  for (xx = 0; xx < MAX_L2CAP_CLIENTS; xx++, p_rcb++) {
    if (!p_rcb->in_use) {
      p_rcb->in_use = true;
      p_rcb->psm = psm;
#if (L2CAP_UCD_INCLUDED == TRUE)
      p_rcb->ucd.state = L2C_UCD_STATE_UNUSED;
#endif
      return (p_rcb);
    }
  }

  /* If here, no free RCB found */
  return (NULL);
}

/*******************************************************************************
 *
 * Function         l2cu_allocate_ble_rcb
 *
 * Description      Look through the BLE Registration Control Blocks for a free
 *                  one.
 *
 * Returns          Pointer to the BLE RCB or NULL if not found
 *
 ******************************************************************************/
tL2C_RCB* l2cu_allocate_ble_rcb(uint16_t psm) {
  tL2C_RCB* p_rcb = &l2cb.ble_rcb_pool[0];
  uint16_t xx;

  for (xx = 0; xx < BLE_MAX_L2CAP_CLIENTS; xx++, p_rcb++) {
    if (!p_rcb->in_use) {
      p_rcb->in_use = true;
      p_rcb->psm = psm;
#if (L2CAP_UCD_INCLUDED == TRUE)
      p_rcb->ucd.state = L2C_UCD_STATE_UNUSED;
#endif
      return (p_rcb);
    }
  }

  /* If here, no free RCB found */
  return (NULL);
}

/*******************************************************************************
 *
 * Function         l2cu_release_rcb
 *
 * Description      Mark an RCB as no longet in use
 *
 * Returns          void
 *
 ******************************************************************************/
void l2cu_release_rcb(tL2C_RCB* p_rcb) {
  p_rcb->in_use = false;
  p_rcb->psm = 0;
}

/*******************************************************************************
 *
 * Function         l2cu_disconnect_chnl
 *
 * Description      Disconnect a channel. Typically, this is due to either
 *                  receiving a bad configuration,  bad packet or max_retries
 *                  expiring.
 *
 ******************************************************************************/
void l2cu_disconnect_chnl(tL2C_CCB* p_ccb) {
  uint16_t local_cid = p_ccb->local_cid;

  if (local_cid >= L2CAP_BASE_APPL_CID) {
    tL2CA_DISCONNECT_IND_CB* p_disc_cb =
        p_ccb->p_rcb->api.pL2CA_DisconnectInd_Cb;

    L2CAP_TRACE_WARNING("L2CAP - disconnect_chnl CID: 0x%04x", local_cid);

    l2cu_send_peer_disc_req(p_ccb);

    l2cu_release_ccb(p_ccb);

    (*p_disc_cb)(local_cid, false);
  } else {
    /* failure on the AMP channel, probably need to disconnect ACL */
    L2CAP_TRACE_ERROR("L2CAP - disconnect_chnl CID: 0x%04x Ignored", local_cid);
  }
}

/*******************************************************************************
 *
 * Function         l2cu_find_rcb_by_psm
 *
 * Description      Look through the Registration Control Blocks to see if
 *                  anyone registered to handle the PSM in question
 *
 * Returns          Pointer to the RCB or NULL if not found
 *
 ******************************************************************************/
tL2C_RCB* l2cu_find_rcb_by_psm(uint16_t psm) {
  tL2C_RCB* p_rcb = &l2cb.rcb_pool[0];
  uint16_t xx;

  for (xx = 0; xx < MAX_L2CAP_CLIENTS; xx++, p_rcb++) {
    if ((p_rcb->in_use) && (p_rcb->psm == psm)) return (p_rcb);
  }

  /* If here, no match found */
  return (NULL);
}

/*******************************************************************************
 *
 * Function         l2cu_find_ble_rcb_by_psm
 *
 * Description      Look through the BLE Registration Control Blocks to see if
 *                  anyone registered to handle the PSM in question
 *
 * Returns          Pointer to the BLE RCB or NULL if not found
 *
 ******************************************************************************/
tL2C_RCB* l2cu_find_ble_rcb_by_psm(uint16_t psm) {
  tL2C_RCB* p_rcb = &l2cb.ble_rcb_pool[0];
  uint16_t xx;

  for (xx = 0; xx < BLE_MAX_L2CAP_CLIENTS; xx++, p_rcb++) {
    if ((p_rcb->in_use) && (p_rcb->psm == psm)) return (p_rcb);
  }

  /* If here, no match found */
  return (NULL);
}

/*******************************************************************************
 *
 * Function         l2cu_process_peer_cfg_req
 *
 * Description      This function is called when the peer sends us a "config
 *                  request" message. It extracts the configuration of interest
 *                  and saves it in the CCB.
 *
 *                  Note:  Negotiation of the FCR channel type is handled
 *                         internally, all others are passed to the upper layer.
 *
 * Returns          uint8_t - L2CAP_PEER_CFG_OK if passed to upper layer,
 *                            L2CAP_PEER_CFG_UNACCEPTABLE if automatically
 *                                      responded to because parameters are
 *                                      unnacceptable from a specification point
 *                                      of view.
 *                            L2CAP_PEER_CFG_DISCONNECT if no compatible channel
 *                                      modes between the two devices, and shall
 *                                      be closed.
 *
 ******************************************************************************/
uint8_t l2cu_process_peer_cfg_req(tL2C_CCB* p_ccb, tL2CAP_CFG_INFO* p_cfg) {
  bool mtu_ok = true;
  bool qos_type_ok = true;
  bool flush_to_ok = true;
  bool fcr_ok = true;
  uint8_t fcr_status;

  /* Ignore FCR parameters for basic mode */
  if (!p_cfg->fcr_present) p_cfg->fcr.mode = L2CAP_FCR_BASIC_MODE;

  /* Save the MTU that our peer can receive */
  if (p_cfg->mtu_present) {
    /* Make sure MTU is at least the minimum */
    if (p_cfg->mtu >= L2CAP_MIN_MTU) {
      /* In basic mode, limit the MTU to our buffer size */
      if ((p_cfg->fcr_present == false) && (p_cfg->mtu > L2CAP_MTU_SIZE))
        p_cfg->mtu = L2CAP_MTU_SIZE;

      /* Save the accepted value in case of renegotiation */
      p_ccb->peer_cfg.mtu = p_cfg->mtu;
      p_ccb->peer_cfg.mtu_present = true;
      p_ccb->peer_cfg_bits |= L2CAP_CH_CFG_MASK_MTU;
    } else /* Illegal MTU value */
    {
      p_cfg->mtu = L2CAP_MIN_MTU;
      mtu_ok = false;
    }
  }
  /* Reload mtu from a previously accepted config request */
  else if (p_ccb->peer_cfg.mtu_present) {
    p_cfg->mtu_present = true;
    p_cfg->mtu = p_ccb->peer_cfg.mtu;
  }

  /* Verify that the flush timeout is a valid value (0 is illegal) */
  if (p_cfg->flush_to_present) {
    if (!p_cfg->flush_to) {
      p_cfg->flush_to = 0xFFFF; /* Infinite retransmissions (spec default) */
      flush_to_ok = false;
    } else /* Save the accepted value in case of renegotiation */
    {
      p_ccb->peer_cfg.flush_to_present = true;
      p_ccb->peer_cfg.flush_to = p_cfg->flush_to;
      p_ccb->peer_cfg_bits |= L2CAP_CH_CFG_MASK_FLUSH_TO;
    }
  }
  /* Reload flush_to from a previously accepted config request */
  else if (p_ccb->peer_cfg.flush_to_present) {
    p_cfg->flush_to_present = true;
    p_cfg->flush_to = p_ccb->peer_cfg.flush_to;
  }

  /* Save the QOS settings the the peer is using */
  if (p_cfg->qos_present) {
    /* Make sure service type is not a reserved value; otherwise let upper
       layer decide if acceptable
    */
    if (p_cfg->qos.service_type <= GUARANTEED) {
      p_ccb->peer_cfg.qos = p_cfg->qos;
      p_ccb->peer_cfg.qos_present = true;
      p_ccb->peer_cfg_bits |= L2CAP_CH_CFG_MASK_QOS;
    } else /* Illegal service type value */
    {
      p_cfg->qos.service_type = BEST_EFFORT;
      qos_type_ok = false;
    }
  }
  /* Reload QOS from a previously accepted config request */
  else if (p_ccb->peer_cfg.qos_present) {
    p_cfg->qos_present = true;
    p_cfg->qos = p_ccb->peer_cfg.qos;
  }

  fcr_status = l2c_fcr_process_peer_cfg_req(p_ccb, p_cfg);
  if (fcr_status == L2CAP_PEER_CFG_DISCONNECT) {
    /* Notify caller to disconnect the channel (incompatible modes) */
    p_cfg->result = L2CAP_CFG_FAILED_NO_REASON;
    p_cfg->mtu_present = p_cfg->qos_present = p_cfg->flush_to_present = 0;

    return (L2CAP_PEER_CFG_DISCONNECT);
  }

  fcr_ok = (fcr_status == L2CAP_PEER_CFG_OK);

  /* Return any unacceptable parameters */
  if (mtu_ok && flush_to_ok && qos_type_ok && fcr_ok) {
    l2cu_adjust_out_mps(p_ccb);
    return (L2CAP_PEER_CFG_OK);
  } else {
    p_cfg->result = L2CAP_CFG_UNACCEPTABLE_PARAMS;

    if (mtu_ok) p_cfg->mtu_present = false;
    if (flush_to_ok) p_cfg->flush_to_present = false;
    if (qos_type_ok) p_cfg->qos_present = false;
    if (fcr_ok) p_cfg->fcr_present = false;

    return (L2CAP_PEER_CFG_UNACCEPTABLE);
  }
}

/*******************************************************************************
 *
 * Function         l2cu_process_peer_cfg_rsp
 *
 * Description      This function is called when the peer sends us a "config
 *                  response" message. It extracts the configuration of interest
 *                  and saves it in the CCB.
 *
 * Returns          void
 *
 ******************************************************************************/
void l2cu_process_peer_cfg_rsp(tL2C_CCB* p_ccb, tL2CAP_CFG_INFO* p_cfg) {
  /* If we wanted QoS and the peer sends us a positive response with QoS, use
   * his values */
  if ((p_cfg->qos_present) && (p_ccb->our_cfg.qos_present))
    p_ccb->our_cfg.qos = p_cfg->qos;

  if (p_cfg->fcr_present) {
    /* Save the retransmission and monitor timeout values */
    if (p_cfg->fcr.mode == L2CAP_FCR_ERTM_MODE) {
      p_ccb->peer_cfg.fcr.rtrans_tout = p_cfg->fcr.rtrans_tout;
      p_ccb->peer_cfg.fcr.mon_tout = p_cfg->fcr.mon_tout;
    }

    /* Calculate the max number of packets for which we can delay sending an ack
     */
    if (p_cfg->fcr.tx_win_sz < p_ccb->our_cfg.fcr.tx_win_sz)
      p_ccb->fcrb.max_held_acks = p_cfg->fcr.tx_win_sz / 3;
    else
      p_ccb->fcrb.max_held_acks = p_ccb->our_cfg.fcr.tx_win_sz / 3;

    L2CAP_TRACE_DEBUG(
        "l2cu_process_peer_cfg_rsp(): peer tx_win_sz: %d, our tx_win_sz: %d, "
        "max_held_acks: %d",
        p_cfg->fcr.tx_win_sz, p_ccb->our_cfg.fcr.tx_win_sz,
        p_ccb->fcrb.max_held_acks);
  }
}

/*******************************************************************************
 *
 * Function         l2cu_process_our_cfg_req
 *
 * Description      This function is called when we send a "config request"
 *                  message. It extracts the configuration of interest and saves
 *                  it in the CCB.
 *
 * Returns          void
 *
 ******************************************************************************/
void l2cu_process_our_cfg_req(tL2C_CCB* p_ccb, tL2CAP_CFG_INFO* p_cfg) {
  tL2C_LCB* p_lcb;
  uint16_t hci_flush_to;

  /* Save the QOS settings we are using for transmit */
  if (p_cfg->qos_present) {
    p_ccb->our_cfg.qos_present = true;
    p_ccb->our_cfg.qos = p_cfg->qos;
  }

  if (p_cfg->fcr_present) {
    /* Override FCR options if attempting streaming or basic */
    if (p_cfg->fcr.mode == L2CAP_FCR_BASIC_MODE)
      memset(&p_cfg->fcr, 0, sizeof(tL2CAP_FCR_OPTS));
    else {
      /* On BR/EDR, timer values are zero in config request */
      /* On class 2 AMP, timer value in config request shall be non-0 processing
       * time */
      /*                 timer value in config response shall be greater than
       * received processing time */
      p_cfg->fcr.mon_tout = p_cfg->fcr.rtrans_tout = 0;

      if (p_cfg->fcr.mode == L2CAP_FCR_STREAM_MODE)
        p_cfg->fcr.max_transmit = p_cfg->fcr.tx_win_sz = 0;
    }

    /* Set the threshold to send acks (may be updated in the cfg response) */
    p_ccb->fcrb.max_held_acks = p_cfg->fcr.tx_win_sz / 3;

    /* Include FCS option only if peer can handle it */
    if (p_ccb->p_lcb->peer_ext_fea & L2CAP_EXTFEA_NO_CRC) {
      /* FCS check can be bypassed if peer also desires to bypass */
      if (p_cfg->fcs_present && p_cfg->fcs == L2CAP_CFG_FCS_BYPASS)
        p_ccb->bypass_fcs |= L2CAP_CFG_FCS_OUR;
    } else
      p_cfg->fcs_present = false;
  } else {
    p_cfg->fcr.mode = L2CAP_FCR_BASIC_MODE;
  }

  p_ccb->our_cfg.fcr.mode = p_cfg->fcr.mode;
  p_ccb->our_cfg.fcr_present = p_cfg->fcr_present;

  /* Check the flush timeout. If it is lower than the current one used */
  /* then we need to adjust the flush timeout sent to the controller   */
  if (p_cfg->flush_to_present) {
    if ((p_cfg->flush_to == 0) ||
        (p_cfg->flush_to == L2CAP_NO_AUTOMATIC_FLUSH)) {
      /* don't send invalid flush timeout */
      /* SPEC: The sender of the Request shall specify its flush timeout value
       */
      /*       if it differs from the default value of 0xFFFF */
      p_cfg->flush_to_present = false;
    } else {
      p_ccb->our_cfg.flush_to = p_cfg->flush_to;
      p_lcb = p_ccb->p_lcb;

      if (p_cfg->flush_to < p_lcb->link_flush_tout) {
        p_lcb->link_flush_tout = p_cfg->flush_to;

        /* If the timeout is within range of HCI, set the flush timeout */
        if (p_cfg->flush_to <= ((HCI_MAX_AUTOMATIC_FLUSH_TIMEOUT * 5) / 8)) {
          /* Convert flush timeout to 0.625 ms units, with round */
          hci_flush_to = ((p_cfg->flush_to * 8) + 3) / 5;
          btsnd_hcic_write_auto_flush_tout(p_lcb->handle, hci_flush_to);
        }
      }
    }
  }
}

/*******************************************************************************
 *
 * Function         l2cu_process_our_cfg_rsp
 *
 * Description      This function is called when we send the peer a "config
 *                  response" message. It extracts the configuration of interest
 *                  and saves it in the CCB.
 *
 * Returns          void
 *
 ******************************************************************************/
void l2cu_process_our_cfg_rsp(tL2C_CCB* p_ccb, tL2CAP_CFG_INFO* p_cfg) {
  /* If peer wants QoS, we are allowed to change the values in a positive
   * response */
  if ((p_cfg->qos_present) && (p_ccb->peer_cfg.qos_present))
    p_ccb->peer_cfg.qos = p_cfg->qos;
  else
    p_cfg->qos_present = false;

  l2c_fcr_adj_our_rsp_options(p_ccb, p_cfg);
}

/*******************************************************************************
 *
 * Function         l2cu_device_reset
 *
 * Description      This function is called when reset of the device is
 *                  completed.  For all active connection simulate HCI_DISC
 *
 * Returns          void
 *
 ******************************************************************************/
void l2cu_device_reset(void) {
  int xx;
  tL2C_LCB* p_lcb = &l2cb.lcb_pool[0];

  for (xx = 0; xx < MAX_L2CAP_LINKS; xx++, p_lcb++) {
    if ((p_lcb->in_use) && (p_lcb->handle != HCI_INVALID_HANDLE)) {
      l2c_link_hci_disc_comp(p_lcb->handle, (uint8_t)-1);
    }
  }
  l2cb.is_ble_connecting = false;
}

/*******************************************************************************
 *
 * Function         l2cu_create_conn
 *
 * Description      This function initiates an acl connection via HCI
 *
 * Returns          true if successful, false if get buffer fails.
 *
 ******************************************************************************/
bool l2cu_create_conn(tL2C_LCB* p_lcb, tBT_TRANSPORT transport) {
  uint8_t phy = controller_get_interface()->get_le_all_initiating_phys();
  return l2cu_create_conn(p_lcb, transport, phy);
}

bool l2cu_create_conn(tL2C_LCB* p_lcb, tBT_TRANSPORT transport,
                      uint8_t initiating_phys) {
  int xx;
  tL2C_LCB* p_lcb_cur = &l2cb.lcb_pool[0];
#if (BTM_SCO_INCLUDED == TRUE)
  bool is_sco_active;
#endif

  tBT_DEVICE_TYPE dev_type;
  tBLE_ADDR_TYPE addr_type;

  BTM_ReadDevInfo(p_lcb->remote_bd_addr, &dev_type, &addr_type);

  if (transport == BT_TRANSPORT_LE) {
    if (!controller_get_interface()->supports_ble()) return false;

    p_lcb->ble_addr_type = addr_type;
    p_lcb->transport = BT_TRANSPORT_LE;
    p_lcb->initiating_phys = initiating_phys;

    return (l2cble_create_conn(p_lcb));
  }

  /* If there is a connection where we perform as a slave, try to switch roles
     for this connection */
  for (xx = 0, p_lcb_cur = &l2cb.lcb_pool[0]; xx < MAX_L2CAP_LINKS;
       xx++, p_lcb_cur++) {
    if (p_lcb_cur == p_lcb) continue;

    if ((p_lcb_cur->in_use) && (p_lcb_cur->link_role == HCI_ROLE_SLAVE)) {
#if (BTM_SCO_INCLUDED == TRUE)
      /* The LMP_switch_req shall be sent only if the ACL logical transport
      is in active mode, when encryption is disabled, and all synchronous
      logical transports on the same physical link are disabled." */

      /* Check if there is any SCO Active on this BD Address */
      is_sco_active = btm_is_sco_active_by_bdaddr(p_lcb_cur->remote_bd_addr);

      L2CAP_TRACE_API(
          "l2cu_create_conn - btm_is_sco_active_by_bdaddr() is_sco_active = %s",
          (is_sco_active == true) ? "true" : "false");

      if (is_sco_active == true)
        continue; /* No Master Slave switch not allowed when SCO Active */
#endif
      /*4_1_TODO check  if btm_cb.devcb.local_features to be used instead */
      if (HCI_SWITCH_SUPPORTED(BTM_ReadLocalFeatures())) {
        /* mark this lcb waiting for switch to be completed and
           start switch on the other one */
        p_lcb->link_state = LST_CONNECTING_WAIT_SWITCH;
        p_lcb->link_role = HCI_ROLE_MASTER;

        if (BTM_SwitchRole(p_lcb_cur->remote_bd_addr, HCI_ROLE_MASTER, NULL) ==
            BTM_CMD_STARTED) {
          alarm_set_on_mloop(p_lcb->l2c_lcb_timer,
                             L2CAP_LINK_ROLE_SWITCH_TIMEOUT_MS,
                             l2c_lcb_timer_timeout, p_lcb);
          return (true);
        }
      }
    }
  }

  p_lcb->link_state = LST_CONNECTING;

  return (l2cu_create_conn_after_switch(p_lcb));
}

/*******************************************************************************
 *
 * Function         l2cu_get_num_hi_priority
 *
 * Description      Gets the number of high priority channels.
 *
 * Returns
 *
 ******************************************************************************/
uint8_t l2cu_get_num_hi_priority(void) {
  uint8_t no_hi = 0;
  int xx;
  tL2C_LCB* p_lcb = &l2cb.lcb_pool[0];

  for (xx = 0; xx < MAX_L2CAP_LINKS; xx++, p_lcb++) {
    if ((p_lcb->in_use) && (p_lcb->acl_priority == L2CAP_PRIORITY_HIGH)) {
      no_hi++;
    }
  }
  return no_hi;
}

/*******************************************************************************
 *
 * Function         l2cu_create_conn_after_switch
 *
 * Description      This function initiates an acl connection via HCI
 *                  If switch required to create connection it is already done.
 *
 * Returns          true if successful, false if get buffer fails.
 *
 ******************************************************************************/

bool l2cu_create_conn_after_switch(tL2C_LCB* p_lcb) {
  uint8_t allow_switch = HCI_CR_CONN_ALLOW_SWITCH;
  tBTM_INQ_INFO* p_inq_info;
  uint8_t page_scan_rep_mode;
  uint8_t page_scan_mode;
  uint16_t clock_offset;
  uint8_t* p_features;
  uint16_t num_acl = BTM_GetNumAclLinks();
  tBTM_SEC_DEV_REC* p_dev_rec = btm_find_dev(p_lcb->remote_bd_addr);
  uint8_t no_hi_prio_chs = l2cu_get_num_hi_priority();

  p_features = BTM_ReadLocalFeatures();

  L2CAP_TRACE_DEBUG(
      "l2cu_create_conn_after_switch :%d num_acl:%d no_hi: %d is_bonding:%d",
      l2cb.disallow_switch, num_acl, no_hi_prio_chs, p_lcb->is_bonding);
  /* FW team says that we can participant in 4 piconets
   * typically 3 piconet + 1 for scanning.
   * We can enhance the code to count the number of piconets later. */
  if (((!l2cb.disallow_switch && (num_acl < 3)) ||
       (p_lcb->is_bonding && (no_hi_prio_chs == 0))) &&
      HCI_SWITCH_SUPPORTED(p_features))
    allow_switch = HCI_CR_CONN_ALLOW_SWITCH;
  else
    allow_switch = HCI_CR_CONN_NOT_ALLOW_SWITCH;

  p_lcb->link_state = LST_CONNECTING;

  /* Check with the BT manager if details about remote device are known */
  p_inq_info = BTM_InqDbRead(p_lcb->remote_bd_addr);
  if (p_inq_info != NULL) {
    page_scan_rep_mode = p_inq_info->results.page_scan_rep_mode;
    page_scan_mode = p_inq_info->results.page_scan_mode;
    clock_offset = (uint16_t)(p_inq_info->results.clock_offset);
  } else {
    /* No info known. Use default settings */
    page_scan_rep_mode = HCI_PAGE_SCAN_REP_MODE_R1;
    page_scan_mode = HCI_MANDATARY_PAGE_SCAN_MODE;

    clock_offset = (p_dev_rec) ? p_dev_rec->clock_offset : 0;
  }

  btsnd_hcic_create_conn(
      p_lcb->remote_bd_addr, (HCI_PKT_TYPES_MASK_DM1 | HCI_PKT_TYPES_MASK_DH1 |
                              HCI_PKT_TYPES_MASK_DM3 | HCI_PKT_TYPES_MASK_DH3 |
                              HCI_PKT_TYPES_MASK_DM5 | HCI_PKT_TYPES_MASK_DH5),
      page_scan_rep_mode, page_scan_mode, clock_offset, allow_switch);

  btm_acl_update_busy_level(BTM_BLI_PAGE_EVT);

<<<<<<< HEAD
  alarm_set_on_mloop(p_lcb->l2c_lcb_timer, L2CAP_LINK_CONNECT_TIMEOUT_MS,
                     l2c_lcb_timer_timeout, p_lcb);
=======
  /* if ACL collision occurs and if remote retrail time matches
  with DUT link time out ,it may lead to collision again.
  hence wait random timeout (20 - 29 sec) */
  period_ms_t interval_ms = L2CAP_LINK_CONNECT_TIMEOUT_MS +
                            ((time_get_os_boottime_ms() % 10) *1000);
  alarm_set_on_queue(p_lcb->l2c_lcb_timer, interval_ms,
                     l2c_lcb_timer_timeout, p_lcb, btu_general_alarm_queue);
>>>>>>> 1655adaf

  return (true);
}

/*******************************************************************************
 *
 * Function         l2cu_find_lcb_by_state
 *
 * Description      Look through all active LCBs for a match based on the
 *                  LCB state.
 *
 * Returns          pointer to first matched LCB, or NULL if no match
 *
 ******************************************************************************/
tL2C_LCB* l2cu_find_lcb_by_state(tL2C_LINK_STATE state) {
  uint16_t i;
  tL2C_LCB* p_lcb = &l2cb.lcb_pool[0];

  for (i = 0; i < MAX_L2CAP_LINKS; i++, p_lcb++) {
    if ((p_lcb->in_use) && (p_lcb->link_state == state)) {
      return (p_lcb);
    }
  }

  /* If here, no match found */
  return (NULL);
}

/*******************************************************************************
 *
 * Function         l2cu_lcb_disconnecting
 *
 * Description      On each active lcb, check if the lcb is in disconnecting
 *                  state, or if there are no ccb's on the lcb (implying
                    idle timeout is running), or if last ccb on the link
                    is in disconnecting state.
 *
 * Returns          true if any of above conditions met, false otherwise
 *
 ******************************************************************************/
bool l2cu_lcb_disconnecting(void) {
  tL2C_LCB* p_lcb;
  tL2C_CCB* p_ccb;
  uint16_t i;
  bool status = false;

  p_lcb = &l2cb.lcb_pool[0];

  for (i = 0; i < MAX_L2CAP_LINKS; i++, p_lcb++) {
    if (p_lcb->in_use) {
      /* no ccbs on lcb, or lcb is in disconnecting state */
      if ((!p_lcb->ccb_queue.p_first_ccb) ||
          (p_lcb->link_state == LST_DISCONNECTING)) {
        status = true;
        break;
      }
      /* only one ccb left on lcb */
      else if (p_lcb->ccb_queue.p_first_ccb == p_lcb->ccb_queue.p_last_ccb) {
        p_ccb = p_lcb->ccb_queue.p_first_ccb;

        if ((p_ccb->in_use) &&
            ((p_ccb->chnl_state == CST_W4_L2CAP_DISCONNECT_RSP) ||
             (p_ccb->chnl_state == CST_W4_L2CA_DISCONNECT_RSP))) {
          status = true;
          break;
        }
      }
    }
  }
  return status;
}

/*******************************************************************************
 *
 * Function         l2cu_set_acl_priority
 *
 * Description      Sets the transmission priority for a channel.
 *                  (For initial implementation only two values are valid.
 *                  L2CAP_PRIORITY_NORMAL and L2CAP_PRIORITY_HIGH).
 *
 * Returns          true if a valid channel, else false
 *
 ******************************************************************************/

bool l2cu_set_acl_priority(const RawAddress& bd_addr, uint8_t priority,
                           bool reset_after_rs) {
  tL2C_LCB* p_lcb;
  uint8_t* pp;
  uint8_t command[HCI_BRCM_ACL_PRIORITY_PARAM_SIZE];
  uint8_t vs_param;

  APPL_TRACE_EVENT("SET ACL PRIORITY %d", priority);

  /* Find the link control block for the acl channel */
  p_lcb = l2cu_find_lcb_by_bd_addr(bd_addr, BT_TRANSPORT_BR_EDR);
  if (p_lcb == NULL) {
    L2CAP_TRACE_WARNING("L2CAP - no LCB for L2CA_SetAclPriority");
    return (false);
  }

  if (p_lcb->acl_priority != priority) {
    p_lcb->acl_priority = priority;
    l2c_link_adjust_allocation();
  }
  if (BTM_IS_BRCM_CONTROLLER()) {
    /* Called from above L2CAP through API; send VSC if changed */
    if ((!reset_after_rs && (priority != p_lcb->acl_priority)) ||
        /* Called because of a master/slave role switch; if high resend VSC */
        (reset_after_rs && p_lcb->acl_priority == L2CAP_PRIORITY_HIGH)) {
      pp = command;

      vs_param = (priority == L2CAP_PRIORITY_HIGH) ? HCI_BRCM_ACL_PRIORITY_HIGH
                                                   : HCI_BRCM_ACL_PRIORITY_LOW;

      UINT16_TO_STREAM(pp, p_lcb->handle);
      UINT8_TO_STREAM(pp, vs_param);

      BTM_VendorSpecificCommand(HCI_BRCM_SET_ACL_PRIORITY,
                                HCI_BRCM_ACL_PRIORITY_PARAM_SIZE, command,
                                NULL);
    }
  }

  /* Adjust lmp buffer allocation for this channel if priority changed */
  if (p_lcb->acl_priority != priority) {
    p_lcb->acl_priority = priority;
    l2c_link_adjust_allocation();
  }
  return (true);
}

#if (L2CAP_NON_FLUSHABLE_PB_INCLUDED == TRUE)
/******************************************************************************
 *
 * Function         l2cu_set_non_flushable_pbf
 *
 * Description      set L2CAP_PKT_START_NON_FLUSHABLE if controller supoorts
 *
 * Returns          void
 *
 ******************************************************************************/
void l2cu_set_non_flushable_pbf(bool is_supported) {
  if (is_supported)
    l2cb.non_flushable_pbf =
        (L2CAP_PKT_START_NON_FLUSHABLE << L2CAP_PKT_TYPE_SHIFT);
  else
    l2cb.non_flushable_pbf = (L2CAP_PKT_START << L2CAP_PKT_TYPE_SHIFT);
}
#endif

/*******************************************************************************
 *
 * Function         l2cu_resubmit_pending_sec_req
 *
 * Description      This function is called when required security procedures
 *                  are completed and any pending requests can be re-submitted.
 *
 * Returns          void
 *
 ******************************************************************************/
void l2cu_resubmit_pending_sec_req(const RawAddress* p_bda) {
  tL2C_LCB* p_lcb;
  tL2C_CCB* p_ccb;
  tL2C_CCB* p_next_ccb;
  int xx;

  L2CAP_TRACE_DEBUG("l2cu_resubmit_pending_sec_req  p_bda: 0x%08x", p_bda);

  /* If we are called with a BDA, only resubmit for that BDA */
  if (p_bda) {
    p_lcb = l2cu_find_lcb_by_bd_addr(*p_bda, BT_TRANSPORT_BR_EDR);

    /* If we don't have one, this is an error */
    if (p_lcb) {
      /* For all channels, send the event through their FSMs */
      for (p_ccb = p_lcb->ccb_queue.p_first_ccb; p_ccb; p_ccb = p_next_ccb) {
        p_next_ccb = p_ccb->p_next_ccb;
        l2c_csm_execute(p_ccb, L2CEVT_SEC_RE_SEND_CMD, NULL);
      }
    } else {
      L2CAP_TRACE_WARNING("l2cu_resubmit_pending_sec_req - unknown BD_ADDR");
    }
  } else {
    /* No BDA pasesed in, so check all links */
    for (xx = 0, p_lcb = &l2cb.lcb_pool[0]; xx < MAX_L2CAP_LINKS;
         xx++, p_lcb++) {
      if (p_lcb->in_use) {
        /* For all channels, send the event through their FSMs */
        for (p_ccb = p_lcb->ccb_queue.p_first_ccb; p_ccb; p_ccb = p_next_ccb) {
          p_next_ccb = p_ccb->p_next_ccb;
          l2c_csm_execute(p_ccb, L2CEVT_SEC_RE_SEND_CMD, NULL);
        }
      }
    }
  }
}

#if (L2CAP_CONFORMANCE_TESTING == TRUE)
/*******************************************************************************
 *
 * Function         l2cu_set_info_rsp_mask
 *
 * Description      This function allows the script wrapper to change the
 *                  info resp mask for conformance testing.
 *
 * Returns          pointer to CCB, or NULL if none
 *
 ******************************************************************************/
void l2cu_set_info_rsp_mask(uint32_t mask) { l2cb.test_info_resp = mask; }
#endif /* L2CAP_CONFORMANCE_TESTING */

/*******************************************************************************
 *
 * Function         l2cu_adjust_out_mps
 *
 * Description      Sets our MPS based on current controller capabilities
 *
 * Returns          void
 *
 ******************************************************************************/
void l2cu_adjust_out_mps(tL2C_CCB* p_ccb) {
  uint16_t packet_size;

  /* on the tx side MTU is selected based on packet size of the controller */
  packet_size = btm_get_max_packet_size(p_ccb->p_lcb->remote_bd_addr);

  if (packet_size <= (L2CAP_PKT_OVERHEAD + L2CAP_FCR_OVERHEAD +
                      L2CAP_SDU_LEN_OVERHEAD + L2CAP_FCS_LEN)) {
    /* something is very wrong */
    L2CAP_TRACE_ERROR(
        "l2cu_adjust_out_mps bad packet size: %u  will use MPS: %u",
        packet_size, p_ccb->peer_cfg.fcr.mps);
    p_ccb->tx_mps = p_ccb->peer_cfg.fcr.mps;
  } else {
    packet_size -= (L2CAP_PKT_OVERHEAD + L2CAP_FCR_OVERHEAD +
                    L2CAP_SDU_LEN_OVERHEAD + L2CAP_FCS_LEN);

    /* We try to negotiate MTU that each packet can be split into whole
    number of max packets.  For example if link is 1.2 max packet size is 339
    bytes.
    At first calculate how many whole packets it is.  MAX L2CAP is 1691 + 4
    overhead.
    1695, that will be 5 Dh5 packets.  Now maximum L2CAP packet is
    5 * 339 = 1695. Minus 4 bytes L2CAP header 1691.

    For EDR 2.0 packet size is 1027.  So we better send RFCOMM packet as 1 3DH5
    packet
    1 * 1027 = 1027.  Minus 4 bytes L2CAP header 1023.  */
    if (p_ccb->peer_cfg.fcr.mps >= packet_size)
      p_ccb->tx_mps = p_ccb->peer_cfg.fcr.mps / packet_size * packet_size;
    else
      p_ccb->tx_mps = p_ccb->peer_cfg.fcr.mps;

    L2CAP_TRACE_DEBUG(
        "l2cu_adjust_out_mps use %d   Based on peer_cfg.fcr.mps: %u  "
        "packet_size: %u",
        p_ccb->tx_mps, p_ccb->peer_cfg.fcr.mps, packet_size);
  }
}

/*******************************************************************************
 *
 * Function         l2cu_initialize_fixed_ccb
 *
 * Description      Initialize a fixed channel's CCB
 *
 * Returns          true or false
 *
 ******************************************************************************/
bool l2cu_initialize_fixed_ccb(tL2C_LCB* p_lcb, uint16_t fixed_cid,
                               tL2CAP_FCR_OPTS* p_fcr) {
#if (L2CAP_NUM_FIXED_CHNLS > 0)
  tL2C_CCB* p_ccb;

  /* If we already have a CCB, then simply return */
  p_ccb = p_lcb->p_fixed_ccbs[fixed_cid - L2CAP_FIRST_FIXED_CHNL];
  if ((p_ccb != NULL) && p_ccb->in_use) {
    /*
     * NOTE: The "in_use" check is needed to ignore leftover entries
     * that have been already released by l2cu_release_ccb().
     */
    return (true);
  }

  p_ccb = l2cu_allocate_ccb(NULL, 0);
  if (p_ccb == NULL) return (false);

  alarm_cancel(p_lcb->l2c_lcb_timer);

  /* Set CID for the connection */
  p_ccb->local_cid = fixed_cid;
  p_ccb->remote_cid = fixed_cid;

  p_ccb->is_flushable = false;

  if (p_fcr) {
    /* Set the FCR parameters. For now, we will use default pools */
    p_ccb->our_cfg.fcr = p_ccb->peer_cfg.fcr = *p_fcr;

    p_ccb->ertm_info.fcr_rx_buf_size = L2CAP_FCR_RX_BUF_SIZE;
    p_ccb->ertm_info.fcr_tx_buf_size = L2CAP_FCR_TX_BUF_SIZE;
    p_ccb->ertm_info.user_rx_buf_size = L2CAP_USER_RX_BUF_SIZE;
    p_ccb->ertm_info.user_tx_buf_size = L2CAP_USER_TX_BUF_SIZE;

    p_ccb->fcrb.max_held_acks = p_fcr->tx_win_sz / 3;
  }

  /* Link ccb to lcb and lcb to ccb */
  p_lcb->p_fixed_ccbs[fixed_cid - L2CAP_FIRST_FIXED_CHNL] = p_ccb;
  p_ccb->p_lcb = p_lcb;

  /* There is no configuration, so if the link is up, the channel is up */
  if (p_lcb->link_state == LST_CONNECTED) p_ccb->chnl_state = CST_OPEN;

  /* Set the default idle timeout value to use */
  p_ccb->fixed_chnl_idle_tout =
      l2cb.fixed_reg[fixed_cid - L2CAP_FIRST_FIXED_CHNL].default_idle_tout;
#endif
  return (true);
}

/*******************************************************************************
 *
 * Function         l2cu_no_dynamic_ccbs
 *
 * Description      Handles the case when there are no more dynamic CCBs. If
 *                  there are any fixed CCBs, start the longest of the fixed CCB
 *                  timeouts, otherwise start the default link idle timeout or
 *                  disconnect.
 *
 * Returns          void
 *
 ******************************************************************************/
void l2cu_no_dynamic_ccbs(tL2C_LCB* p_lcb) {
  tBTM_STATUS rc;
  period_ms_t timeout_ms = p_lcb->idle_timeout * 1000;
  bool start_timeout = true;

#if (L2CAP_NUM_FIXED_CHNLS > 0)
  int xx;

  for (xx = 0; xx < L2CAP_NUM_FIXED_CHNLS; xx++) {
    if ((p_lcb->p_fixed_ccbs[xx] != NULL) &&
        (p_lcb->p_fixed_ccbs[xx]->fixed_chnl_idle_tout * 1000 > timeout_ms)) {
      timeout_ms = p_lcb->p_fixed_ccbs[xx]->fixed_chnl_idle_tout * 1000;
    }
  }
#endif

  /* If the link is pairing, do not mess with the timeouts */
  if (p_lcb->is_bonding) return;

  if (timeout_ms == 0) {
    L2CAP_TRACE_DEBUG(
        "l2cu_no_dynamic_ccbs() IDLE timer 0, disconnecting link");

    rc = btm_sec_disconnect(p_lcb->handle, HCI_ERR_PEER_USER);
    if (rc == BTM_CMD_STARTED) {
      l2cu_process_fixed_disc_cback(p_lcb);
      p_lcb->link_state = LST_DISCONNECTING;
      timeout_ms = L2CAP_LINK_DISCONNECT_TIMEOUT_MS;
    } else if (rc == BTM_SUCCESS) {
      l2cu_process_fixed_disc_cback(p_lcb);
      /* BTM SEC will make sure that link is release (probably after pairing is
       * done) */
      p_lcb->link_state = LST_DISCONNECTING;
      start_timeout = false;
    } else if (p_lcb->is_bonding) {
      btsnd_hcic_disconnect(p_lcb->handle, HCI_ERR_PEER_USER);
      l2cu_process_fixed_disc_cback(p_lcb);
      p_lcb->link_state = LST_DISCONNECTING;
      timeout_ms = L2CAP_LINK_DISCONNECT_TIMEOUT_MS;
    } else {
      /* probably no buffer to send disconnect */
      timeout_ms = BT_1SEC_TIMEOUT_MS;
    }
  }

  if (start_timeout) {
    L2CAP_TRACE_DEBUG("%s starting IDLE timeout: %d ms", __func__, timeout_ms);
    alarm_set_on_mloop(p_lcb->l2c_lcb_timer, timeout_ms, l2c_lcb_timer_timeout,
                       p_lcb);
  } else {
    alarm_cancel(p_lcb->l2c_lcb_timer);
  }
}

#if (L2CAP_NUM_FIXED_CHNLS > 0)
/*******************************************************************************
 *
 * Function         l2cu_process_fixed_chnl_resp
 *
 * Description      handle a fixed channel response (or lack thereof)
 *                  if the link failed, or a fixed channel response was
 *                  not received, the bitfield is all zeros.
 *
 ******************************************************************************/
void l2cu_process_fixed_chnl_resp(tL2C_LCB* p_lcb) {
  if (p_lcb->transport == BT_TRANSPORT_BR_EDR) {
    /* ignore all not assigned BR/EDR channels */
    p_lcb->peer_chnl_mask[0] &=
        (L2CAP_FIXED_CHNL_SIG_BIT | L2CAP_FIXED_CHNL_CNCTLESS_BIT |
         L2CAP_FIXED_CHNL_SMP_BR_BIT);
  } else
    p_lcb->peer_chnl_mask[0] = l2cb.l2c_ble_fixed_chnls_mask;

  /* Tell all registered fixed channels about the connection */
  for (int xx = 0; xx < L2CAP_NUM_FIXED_CHNLS; xx++) {
    /* skip sending LE fix channel callbacks on BR/EDR links */
    if (p_lcb->transport == BT_TRANSPORT_BR_EDR &&
        xx + L2CAP_FIRST_FIXED_CHNL >= L2CAP_ATT_CID &&
        xx + L2CAP_FIRST_FIXED_CHNL <= L2CAP_SMP_CID)
      continue;
    if (l2cb.fixed_reg[xx].pL2CA_FixedConn_Cb != NULL) {
      if (p_lcb->peer_chnl_mask[(xx + L2CAP_FIRST_FIXED_CHNL) / 8] &
          (1 << ((xx + L2CAP_FIRST_FIXED_CHNL) % 8))) {
        if (p_lcb->p_fixed_ccbs[xx])
          p_lcb->p_fixed_ccbs[xx]->chnl_state = CST_OPEN;
        (*l2cb.fixed_reg[xx].pL2CA_FixedConn_Cb)(xx + L2CAP_FIRST_FIXED_CHNL,
                                                 p_lcb->remote_bd_addr, true, 0,
                                                 p_lcb->transport);
      } else {
        (*l2cb.fixed_reg[xx].pL2CA_FixedConn_Cb)(
            xx + L2CAP_FIRST_FIXED_CHNL, p_lcb->remote_bd_addr, false,
            p_lcb->disc_reason, p_lcb->transport);

        if (p_lcb->p_fixed_ccbs[xx]) {
          l2cu_release_ccb(p_lcb->p_fixed_ccbs[xx]);
          p_lcb->p_fixed_ccbs[xx] = NULL;
        }
      }
    }
  }
}
#endif

/*******************************************************************************
 *
 * Function         l2cu_process_fixed_disc_cback
 *
 * Description      send l2cap fixed channel disconnection callback to the
 *                  application
 *
 * Returns          void
 *
 ******************************************************************************/
void l2cu_process_fixed_disc_cback(tL2C_LCB* p_lcb) {
#if (L2CAP_NUM_FIXED_CHNLS > 0)

  /* Select peer channels mask to use depending on transport */
  uint8_t peer_channel_mask = p_lcb->peer_chnl_mask[0];

  // For LE, reset the stored peer channel mask
  if (p_lcb->transport == BT_TRANSPORT_LE) p_lcb->peer_chnl_mask[0] = 0;

  for (int xx = 0; xx < L2CAP_NUM_FIXED_CHNLS; xx++) {
    if (p_lcb->p_fixed_ccbs[xx]) {
      if (p_lcb->p_fixed_ccbs[xx] != p_lcb->p_pending_ccb) {
        tL2C_CCB* p_l2c_chnl_ctrl_block;
        p_l2c_chnl_ctrl_block = p_lcb->p_fixed_ccbs[xx];
        p_lcb->p_fixed_ccbs[xx] = NULL;
        l2cu_release_ccb(p_l2c_chnl_ctrl_block);
        (*l2cb.fixed_reg[xx].pL2CA_FixedConn_Cb)(
            xx + L2CAP_FIRST_FIXED_CHNL, p_lcb->remote_bd_addr, false,
            p_lcb->disc_reason, p_lcb->transport);
      }
    } else if ((peer_channel_mask & (1 << (xx + L2CAP_FIRST_FIXED_CHNL))) &&
               (l2cb.fixed_reg[xx].pL2CA_FixedConn_Cb != NULL))
      (*l2cb.fixed_reg[xx].pL2CA_FixedConn_Cb)(
          xx + L2CAP_FIRST_FIXED_CHNL, p_lcb->remote_bd_addr, false,
          p_lcb->disc_reason, p_lcb->transport);
  }
#endif
}

/*******************************************************************************
 *
 * Function         l2cu_send_peer_ble_par_req
 *
 * Description      Build and send a BLE parameter update request message
 *                  to the peer.
 *
 * Returns          void
 *
 ******************************************************************************/
void l2cu_send_peer_ble_par_req(tL2C_LCB* p_lcb, uint16_t min_int,
                                uint16_t max_int, uint16_t latency,
                                uint16_t timeout) {
  BT_HDR* p_buf;
  uint8_t* p;

  /* Create an identifier for this packet */
  p_lcb->id++;
  l2cu_adj_id(p_lcb, L2CAP_ADJ_ID);

  p_buf = l2cu_build_header(p_lcb, L2CAP_CMD_BLE_UPD_REQ_LEN,
                            L2CAP_CMD_BLE_UPDATE_REQ, p_lcb->id);
  if (p_buf == NULL) {
    L2CAP_TRACE_WARNING("l2cu_send_peer_ble_par_req - no buffer");
    return;
  }

  p = (uint8_t*)(p_buf + 1) + L2CAP_SEND_CMD_OFFSET + HCI_DATA_PREAMBLE_SIZE +
      L2CAP_PKT_OVERHEAD + L2CAP_CMD_OVERHEAD;

  UINT16_TO_STREAM(p, min_int);
  UINT16_TO_STREAM(p, max_int);
  UINT16_TO_STREAM(p, latency);
  UINT16_TO_STREAM(p, timeout);

  l2c_link_check_send_pkts(p_lcb, NULL, p_buf);
}

/*******************************************************************************
 *
 * Function         l2cu_send_peer_ble_par_rsp
 *
 * Description      Build and send a BLE parameter update response message
 *                  to the peer.
 *
 * Returns          void
 *
 ******************************************************************************/
void l2cu_send_peer_ble_par_rsp(tL2C_LCB* p_lcb, uint16_t reason,
                                uint8_t rem_id) {
  BT_HDR* p_buf;
  uint8_t* p;

  p_buf = l2cu_build_header(p_lcb, L2CAP_CMD_BLE_UPD_RSP_LEN,
                            L2CAP_CMD_BLE_UPDATE_RSP, rem_id);
  if (p_buf == NULL) {
    L2CAP_TRACE_WARNING("l2cu_send_peer_ble_par_rsp - no buffer");
    return;
  }

  p = (uint8_t*)(p_buf + 1) + L2CAP_SEND_CMD_OFFSET + HCI_DATA_PREAMBLE_SIZE +
      L2CAP_PKT_OVERHEAD + L2CAP_CMD_OVERHEAD;

  UINT16_TO_STREAM(p, reason);

  l2c_link_check_send_pkts(p_lcb, NULL, p_buf);
}

/*******************************************************************************
 *
 * Function         l2cu_send_peer_ble_credit_based_conn_req
 *
 * Description      Build and send a BLE packet to establish LE connection
 *                  oriented L2CAP channel.
 *
 * Returns          void
 *
 ******************************************************************************/
void l2cu_send_peer_ble_credit_based_conn_req(tL2C_CCB* p_ccb) {
  BT_HDR* p_buf;
  uint8_t* p;
  tL2C_LCB* p_lcb = NULL;
  uint16_t mtu;
  uint16_t mps;
  uint16_t initial_credit;

  if (!p_ccb) return;
  p_lcb = p_ccb->p_lcb;

  /* Create an identifier for this packet */
  p_ccb->p_lcb->id++;
  l2cu_adj_id(p_ccb->p_lcb, L2CAP_ADJ_ID);

  p_ccb->local_id = p_ccb->p_lcb->id;

  p_buf = l2cu_build_header(p_lcb, L2CAP_CMD_BLE_CREDIT_BASED_CONN_REQ_LEN,
                            L2CAP_CMD_BLE_CREDIT_BASED_CONN_REQ, p_lcb->id);
  if (p_buf == NULL) {
    L2CAP_TRACE_WARNING("l2cu_send_peer_ble_credit_based_conn_req - no buffer");
    return;
  }

  p = (uint8_t*)(p_buf + 1) + L2CAP_SEND_CMD_OFFSET + HCI_DATA_PREAMBLE_SIZE +
      L2CAP_PKT_OVERHEAD + L2CAP_CMD_OVERHEAD;

  mtu = p_ccb->local_conn_cfg.mtu;
  mps = p_ccb->local_conn_cfg.mps;
  initial_credit = p_ccb->local_conn_cfg.credits;

  L2CAP_TRACE_DEBUG(
      "l2cu_send_peer_ble_credit_based_conn_req PSM:0x%04x local_cid:%d\
                mtu:%d mps:%d initial_credit:%d",
      p_ccb->p_rcb->real_psm, p_ccb->local_cid, mtu, mps, initial_credit);

  UINT16_TO_STREAM(p, p_ccb->p_rcb->real_psm);
  UINT16_TO_STREAM(p, p_ccb->local_cid);
  UINT16_TO_STREAM(p, mtu);
  UINT16_TO_STREAM(p, mps);
  UINT16_TO_STREAM(p, initial_credit);

  l2c_link_check_send_pkts(p_lcb, NULL, p_buf);
}

/*******************************************************************************
 *
 * Function         l2cu_reject_ble_connection
 *
 * Description      Build and send an L2CAP "Credit based connection res"
 *                  message to the peer. This function is called for non-success
 *                  cases.
 *
 * Returns          void
 *
 ******************************************************************************/
void l2cu_reject_ble_connection(tL2C_LCB* p_lcb, uint8_t rem_id,
                                uint16_t result) {
  BT_HDR* p_buf;
  uint8_t* p;

  p_buf = l2cu_build_header(p_lcb, L2CAP_CMD_BLE_CREDIT_BASED_CONN_RES_LEN,
                            L2CAP_CMD_BLE_CREDIT_BASED_CONN_RES, rem_id);
  if (p_buf == NULL) {
    L2CAP_TRACE_WARNING("l2cu_reject_ble_connection - no buffer");
    return;
  }

  p = (uint8_t*)(p_buf + 1) + L2CAP_SEND_CMD_OFFSET + HCI_DATA_PREAMBLE_SIZE +
      L2CAP_PKT_OVERHEAD + L2CAP_CMD_OVERHEAD;

  UINT16_TO_STREAM(p, 0); /* Local CID of 0   */
  UINT16_TO_STREAM(p, 0); /* MTU */
  UINT16_TO_STREAM(p, 0); /* MPS */
  UINT16_TO_STREAM(p, 0); /* initial credit */
  UINT16_TO_STREAM(p, result);

  l2c_link_check_send_pkts(p_lcb, NULL, p_buf);
}

/*******************************************************************************
 *
 * Function         l2cu_send_peer_ble_credit_based_conn_res
 *
 * Description      Build and send an L2CAP "Credit based connection res"
 *                  message to the peer. This function is called in case of
 *                  success.
 *
 * Returns          void
 *
 ******************************************************************************/
void l2cu_send_peer_ble_credit_based_conn_res(tL2C_CCB* p_ccb,
                                              uint16_t result) {
  BT_HDR* p_buf;
  uint8_t* p;

  L2CAP_TRACE_DEBUG("l2cu_send_peer_ble_credit_based_conn_res");
  p_buf =
      l2cu_build_header(p_ccb->p_lcb, L2CAP_CMD_BLE_CREDIT_BASED_CONN_RES_LEN,
                        L2CAP_CMD_BLE_CREDIT_BASED_CONN_RES, p_ccb->remote_id);
  if (p_buf == NULL) {
    L2CAP_TRACE_WARNING("l2cu_send_peer_ble_credit_based_conn_res - no buffer");
    return;
  }

  p = (uint8_t*)(p_buf + 1) + L2CAP_SEND_CMD_OFFSET + HCI_DATA_PREAMBLE_SIZE +
      L2CAP_PKT_OVERHEAD + L2CAP_CMD_OVERHEAD;

  UINT16_TO_STREAM(p, p_ccb->local_cid);              /* Local CID */
  UINT16_TO_STREAM(p, p_ccb->local_conn_cfg.mtu);     /* MTU */
  UINT16_TO_STREAM(p, p_ccb->local_conn_cfg.mps);     /* MPS */
  UINT16_TO_STREAM(p, p_ccb->local_conn_cfg.credits); /* initial credit */
  UINT16_TO_STREAM(p, result);

  l2c_link_check_send_pkts(p_ccb->p_lcb, NULL, p_buf);
}

/*******************************************************************************
 *
 * Function         l2cu_send_peer_ble_flow_control_credit
 *
 * Description      Build and send a BLE packet to give credits to peer device
 *                  for LE connection oriented L2CAP channel.
 *
 * Returns          void
 *
 ******************************************************************************/
void l2cu_send_peer_ble_flow_control_credit(tL2C_CCB* p_ccb,
                                            uint16_t credit_value) {
  BT_HDR* p_buf;
  uint8_t* p;
  tL2C_LCB* p_lcb = NULL;

  if (!p_ccb) return;
  p_lcb = p_ccb->p_lcb;

  /* Create an identifier for this packet */
  p_ccb->p_lcb->id++;
  l2cu_adj_id(p_ccb->p_lcb, L2CAP_ADJ_ID);

  p_ccb->local_id = p_ccb->p_lcb->id;

  p_buf = l2cu_build_header(p_lcb, L2CAP_CMD_BLE_FLOW_CTRL_CREDIT_LEN,
                            L2CAP_CMD_BLE_FLOW_CTRL_CREDIT, p_lcb->id);
  if (p_buf == NULL) {
    L2CAP_TRACE_WARNING("l2cu_send_peer_ble_credit_based_conn_req - no buffer");
    return;
  }

  p = (uint8_t*)(p_buf + 1) + L2CAP_SEND_CMD_OFFSET + HCI_DATA_PREAMBLE_SIZE +
      L2CAP_PKT_OVERHEAD + L2CAP_CMD_OVERHEAD;

  UINT16_TO_STREAM(p, p_ccb->local_cid);
  UINT16_TO_STREAM(p, credit_value);

  l2c_link_check_send_pkts(p_lcb, NULL, p_buf);
}

/*******************************************************************************
 *
 * Function         l2cu_send_peer_ble_credit_based_conn_req
 *
 * Description      Build and send a BLE packet to disconnect LE connection
 *                  oriented L2CAP channel.
 *
 * Returns          void
 *
 ******************************************************************************/
void l2cu_send_peer_ble_credit_based_disconn_req(tL2C_CCB* p_ccb) {
  BT_HDR* p_buf;
  uint8_t* p;
  tL2C_LCB* p_lcb = NULL;
  L2CAP_TRACE_DEBUG("%s", __func__);

  if (!p_ccb) return;
  p_lcb = p_ccb->p_lcb;

  /* Create an identifier for this packet */
  p_ccb->p_lcb->id++;
  l2cu_adj_id(p_ccb->p_lcb, L2CAP_ADJ_ID);

  p_ccb->local_id = p_ccb->p_lcb->id;
  p_buf = l2cu_build_header(p_lcb, L2CAP_DISC_REQ_LEN, L2CAP_CMD_DISC_REQ,
                            p_lcb->id);
  if (p_buf == NULL) {
    L2CAP_TRACE_WARNING(
        "l2cu_send_peer_ble_credit_based_disconn_req - no buffer");
    return;
  }

  p = (uint8_t*)(p_buf + 1) + L2CAP_SEND_CMD_OFFSET + HCI_DATA_PREAMBLE_SIZE +
      L2CAP_PKT_OVERHEAD + L2CAP_CMD_OVERHEAD;

  UINT16_TO_STREAM(p, p_ccb->remote_cid);
  UINT16_TO_STREAM(p, p_ccb->local_cid);

  l2c_link_check_send_pkts(p_lcb, NULL, p_buf);
}

/*******************************************************************************
 * Functions used by both Full and Light Stack
 ******************************************************************************/

/*******************************************************************************
 *
 * Function         l2cu_find_lcb_by_handle
 *
 * Description      Look through all active LCBs for a match based on the
 *                  HCI handle.
 *
 * Returns          pointer to matched LCB, or NULL if no match
 *
 ******************************************************************************/
tL2C_LCB* l2cu_find_lcb_by_handle(uint16_t handle) {
  int xx;
  tL2C_LCB* p_lcb = &l2cb.lcb_pool[0];

  for (xx = 0; xx < MAX_L2CAP_LINKS; xx++, p_lcb++) {
    if ((p_lcb->in_use) && (p_lcb->handle == handle)) {
      return (p_lcb);
    }
  }

  /* If here, no match found */
  return (NULL);
}

/*******************************************************************************
 *
 * Function         l2cu_find_ccb_by_cid
 *
 * Description      Look through all active CCBs on a link for a match based
 *                  on the local CID. If passed the link pointer is NULL, all
 *                  active links are searched.
 *
 * Returns          pointer to matched CCB, or NULL if no match
 *
 ******************************************************************************/
tL2C_CCB* l2cu_find_ccb_by_cid(tL2C_LCB* p_lcb, uint16_t local_cid) {
  tL2C_CCB* p_ccb = NULL;
#if (L2CAP_UCD_INCLUDED == TRUE)
  uint8_t xx;
#endif

  if (local_cid >= L2CAP_BASE_APPL_CID) {
    /* find the associated CCB by "index" */
    local_cid -= L2CAP_BASE_APPL_CID;

    if (local_cid >= MAX_L2CAP_CHANNELS) return NULL;

    p_ccb = l2cb.ccb_pool + local_cid;

    /* make sure the CCB is in use */
    if (!p_ccb->in_use) {
      p_ccb = NULL;
    }
    /* make sure it's for the same LCB */
    else if (p_lcb && p_lcb != p_ccb->p_lcb) {
      p_ccb = NULL;
    }
  }
#if (L2CAP_UCD_INCLUDED == TRUE)
  else {
    /* searching fixed channel */
    p_ccb = l2cb.ccb_pool;
    for (xx = 0; xx < MAX_L2CAP_CHANNELS; xx++) {
      if ((p_ccb->local_cid == local_cid) && (p_ccb->in_use) &&
          (p_lcb == p_ccb->p_lcb))
        break;
      else
        p_ccb++;
    }
    if (xx >= MAX_L2CAP_CHANNELS) return NULL;
  }
#endif

  return (p_ccb);
}

#if (L2CAP_ROUND_ROBIN_CHANNEL_SERVICE == TRUE)

/******************************************************************************
 *
 * Function         l2cu_get_next_channel_in_rr
 *
 * Description      get the next channel to send on a link. It also adjusts the
 *                  CCB queue to do a basic priority and round-robin scheduling.
 *
 * Returns          pointer to CCB or NULL
 *
 ******************************************************************************/
static tL2C_CCB* l2cu_get_next_channel_in_rr(tL2C_LCB* p_lcb) {
  tL2C_CCB* p_serve_ccb = NULL;
  tL2C_CCB* p_ccb;

  int i, j;

  /* scan all of priority until finding a channel to serve */
  for (i = 0; (i < L2CAP_NUM_CHNL_PRIORITY) && (!p_serve_ccb); i++) {
    /* scan all channel within serving priority group until finding a channel to
     * serve */
    for (j = 0; (j < p_lcb->rr_serv[p_lcb->rr_pri].num_ccb) && (!p_serve_ccb);
         j++) {
      /* scaning from next serving channel */
      p_ccb = p_lcb->rr_serv[p_lcb->rr_pri].p_serve_ccb;

      if (!p_ccb) {
        L2CAP_TRACE_ERROR("p_serve_ccb is NULL, rr_pri=%d", p_lcb->rr_pri);
        return NULL;
      }

      L2CAP_TRACE_DEBUG("RR scan pri=%d, lcid=0x%04x, q_cout=%d",
                        p_ccb->ccb_priority, p_ccb->local_cid,
                        fixed_queue_length(p_ccb->xmit_hold_q));

      /* store the next serving channel */
      /* this channel is the last channel of its priority group */
      if ((p_ccb->p_next_ccb == NULL) ||
          (p_ccb->p_next_ccb->ccb_priority != p_ccb->ccb_priority)) {
        /* next serving channel is set to the first channel in the group */
        p_lcb->rr_serv[p_lcb->rr_pri].p_serve_ccb =
            p_lcb->rr_serv[p_lcb->rr_pri].p_first_ccb;
      } else {
        /* next serving channel is set to the next channel in the group */
        p_lcb->rr_serv[p_lcb->rr_pri].p_serve_ccb = p_ccb->p_next_ccb;
      }

      if (p_ccb->chnl_state != CST_OPEN) continue;

      if (p_ccb->p_lcb->transport == BT_TRANSPORT_LE) {
        L2CAP_TRACE_DEBUG("%s : Connection oriented channel", __func__);
        if (fixed_queue_is_empty(p_ccb->xmit_hold_q)) continue;

      } else {
        /* eL2CAP option in use */
        if (p_ccb->peer_cfg.fcr.mode != L2CAP_FCR_BASIC_MODE) {
          if (p_ccb->fcrb.wait_ack || p_ccb->fcrb.remote_busy) continue;

          if (fixed_queue_is_empty(p_ccb->fcrb.retrans_q)) {
            if (fixed_queue_is_empty(p_ccb->xmit_hold_q)) continue;

            /* If in eRTM mode, check for window closure */
            if ((p_ccb->peer_cfg.fcr.mode == L2CAP_FCR_ERTM_MODE) &&
                (l2c_fcr_is_flow_controlled(p_ccb)))
              continue;
          }
        } else {
          if (fixed_queue_is_empty(p_ccb->xmit_hold_q)) continue;
        }
      }

      /* found a channel to serve */
      p_serve_ccb = p_ccb;
      /* decrease quota of its priority group */
      p_lcb->rr_serv[p_lcb->rr_pri].quota--;
    }

    /* if there is no more quota of the priority group or no channel to have
     * data to send */
    if ((p_lcb->rr_serv[p_lcb->rr_pri].quota == 0) || (!p_serve_ccb)) {
      /* serve next priority group */
      p_lcb->rr_pri = (p_lcb->rr_pri + 1) % L2CAP_NUM_CHNL_PRIORITY;
      /* initialize its quota */
      p_lcb->rr_serv[p_lcb->rr_pri].quota =
          L2CAP_GET_PRIORITY_QUOTA(p_lcb->rr_pri);
    }
  }

  if (p_serve_ccb) {
    L2CAP_TRACE_DEBUG("RR service pri=%d, quota=%d, lcid=0x%04x",
                      p_serve_ccb->ccb_priority,
                      p_lcb->rr_serv[p_serve_ccb->ccb_priority].quota,
                      p_serve_ccb->local_cid);
  }

  return p_serve_ccb;
}

#else  /* (L2CAP_ROUND_ROBIN_CHANNEL_SERVICE == TRUE) */

/******************************************************************************
 *
 * Function         l2cu_get_next_channel
 *
 * Description      get the next channel to send on a link bassed on priority
 *                  scheduling.
 *
 * Returns          pointer to CCB or NULL
 *
 ******************************************************************************/
static tL2C_CCB* l2cu_get_next_channel(tL2C_LCB* p_lcb) {
  tL2C_CCB* p_ccb;

  /* Get the first CCB with data to send.
  */
  for (p_ccb = p_lcb->ccb_queue.p_first_ccb; p_ccb; p_ccb = p_ccb->p_next_ccb) {
    if (p_ccb->chnl_state != CST_OPEN) continue;

    if (p_ccb->fcrb.wait_ack || p_ccb->fcrb.remote_busy) continue;

    if (!fixed_queue_is_empty(p_ccb->fcrb.retrans_q)) return p_ccb;

    if (fixed_queue_is_empty(p_ccb->xmit_hold_q)) continue;

    /* If in eRTM mode, check for window closure */
    if ((p_ccb->peer_cfg.fcr.mode == L2CAP_FCR_ERTM_MODE) &&
        (l2c_fcr_is_flow_controlled(p_ccb)))
      continue;

    /* If here, we found someone */
    return p_ccb;
  }

  return NULL;
}
#endif /* (L2CAP_ROUND_ROBIN_CHANNEL_SERVICE == TRUE) */

void l2cu_tx_complete(tL2C_TX_COMPLETE_CB_INFO* p_cbi) {
  if (p_cbi->cb != NULL) p_cbi->cb(p_cbi->local_cid, p_cbi->num_sdu);
}

/******************************************************************************
 *
 * Function         l2cu_get_next_buffer_to_send
 *
 * Description      get the next buffer to send on a link. It also adjusts the
 *                  CCB queue to do a basic priority and round-robin scheduling.
 *
 * Returns          pointer to buffer or NULL
 *
 ******************************************************************************/
BT_HDR* l2cu_get_next_buffer_to_send(tL2C_LCB* p_lcb,
                                     tL2C_TX_COMPLETE_CB_INFO* p_cbi) {
  tL2C_CCB* p_ccb;
  BT_HDR* p_buf;

/* Highest priority are fixed channels */
#if (L2CAP_NUM_FIXED_CHNLS > 0)
  int xx;

  p_cbi->cb = NULL;

  for (xx = 0; xx < L2CAP_NUM_FIXED_CHNLS; xx++) {
    p_ccb = p_lcb->p_fixed_ccbs[xx];
    if (p_ccb == NULL) continue;

    /* eL2CAP option in use */
    if (p_ccb->peer_cfg.fcr.mode != L2CAP_FCR_BASIC_MODE) {
      if (p_ccb->fcrb.wait_ack || p_ccb->fcrb.remote_busy) continue;

      /* No more checks needed if sending from the reatransmit queue */
      if (fixed_queue_is_empty(p_ccb->fcrb.retrans_q)) {
        if (fixed_queue_is_empty(p_ccb->xmit_hold_q)) continue;

        /* If in eRTM mode, check for window closure */
        if ((p_ccb->peer_cfg.fcr.mode == L2CAP_FCR_ERTM_MODE) &&
            (l2c_fcr_is_flow_controlled(p_ccb)))
          continue;
      }

      p_buf = l2c_fcr_get_next_xmit_sdu_seg(p_ccb, 0);
      if (p_buf != NULL) {
        l2cu_check_channel_congestion(p_ccb);
        l2cu_set_acl_hci_header(p_buf, p_ccb);
        return (p_buf);
      }
    } else {
      if (!fixed_queue_is_empty(p_ccb->xmit_hold_q)) {
        p_buf = (BT_HDR*)fixed_queue_try_dequeue(p_ccb->xmit_hold_q);
        if (NULL == p_buf) {
          L2CAP_TRACE_ERROR("%s: No data to be sent", __func__);
          return (NULL);
        }

        /* Prepare callback info for TX completion */
        p_cbi->cb = l2cb.fixed_reg[xx].pL2CA_FixedTxComplete_Cb;
        p_cbi->local_cid = p_ccb->local_cid;
        p_cbi->num_sdu = 1;

        l2cu_check_channel_congestion(p_ccb);
        l2cu_set_acl_hci_header(p_buf, p_ccb);
        return (p_buf);
      }
    }
  }
#endif

#if (L2CAP_ROUND_ROBIN_CHANNEL_SERVICE == TRUE)
  /* get next serving channel in round-robin */
  p_ccb = l2cu_get_next_channel_in_rr(p_lcb);
#else
  p_ccb = l2cu_get_next_channel(p_lcb);
#endif

  /* Return if no buffer */
  if (p_ccb == NULL) return (NULL);

  if (p_ccb->p_lcb->transport == BT_TRANSPORT_LE) {
    /* Check credits */
    if (p_ccb->peer_conn_cfg.credits == 0) {
      L2CAP_TRACE_DEBUG("%s No credits to send packets", __func__);
      return NULL;
    }
    p_buf = l2c_lcc_get_next_xmit_sdu_seg(p_ccb, 0);
    if (p_buf == NULL) return (NULL);

    p_ccb->peer_conn_cfg.credits--;
  } else {
    if (p_ccb->peer_cfg.fcr.mode != L2CAP_FCR_BASIC_MODE) {
      p_buf = l2c_fcr_get_next_xmit_sdu_seg(p_ccb, 0);
      if (p_buf == NULL) return (NULL);
    } else {
      p_buf = (BT_HDR*)fixed_queue_try_dequeue(p_ccb->xmit_hold_q);
      if (NULL == p_buf) {
        L2CAP_TRACE_ERROR("l2cu_get_buffer_to_send() #2: No data to be sent");
        return (NULL);
      }
    }
  }

  if (p_ccb->p_rcb && p_ccb->p_rcb->api.pL2CA_TxComplete_Cb &&
      (p_ccb->peer_cfg.fcr.mode != L2CAP_FCR_ERTM_MODE))
    (*p_ccb->p_rcb->api.pL2CA_TxComplete_Cb)(p_ccb->local_cid, 1);

  l2cu_check_channel_congestion(p_ccb);

  l2cu_set_acl_hci_header(p_buf, p_ccb);

  return (p_buf);
}

/******************************************************************************
 *
 * Function         l2cu_set_acl_hci_header
 *
 * Description      Set HCI handle for ACL packet
 *
 * Returns          None
 *
 ******************************************************************************/
void l2cu_set_acl_hci_header(BT_HDR* p_buf, tL2C_CCB* p_ccb) {
  uint8_t* p;

  /* Set the pointer to the beginning of the data minus 4 bytes for the packet
   * header */
  p = (uint8_t*)(p_buf + 1) + p_buf->offset - HCI_DATA_PREAMBLE_SIZE;

  if (p_ccb->p_lcb->transport == BT_TRANSPORT_LE) {
    UINT16_TO_STREAM(p, p_ccb->p_lcb->handle | (L2CAP_PKT_START_NON_FLUSHABLE
                                                << L2CAP_PKT_TYPE_SHIFT));

    uint16_t acl_data_size =
        controller_get_interface()->get_acl_data_size_ble();
    /* The HCI transport will segment the buffers. */
    if (p_buf->len > acl_data_size) {
      UINT16_TO_STREAM(p, acl_data_size);
    } else {
      UINT16_TO_STREAM(p, p_buf->len);
    }
  } else {
#if (L2CAP_NON_FLUSHABLE_PB_INCLUDED == TRUE)
    if ((((p_buf->layer_specific & L2CAP_FLUSHABLE_MASK) ==
          L2CAP_FLUSHABLE_CH_BASED) &&
         (p_ccb->is_flushable)) ||
        ((p_buf->layer_specific & L2CAP_FLUSHABLE_MASK) ==
         L2CAP_FLUSHABLE_PKT)) {
      UINT16_TO_STREAM(
          p, p_ccb->p_lcb->handle | (L2CAP_PKT_START << L2CAP_PKT_TYPE_SHIFT));
    } else {
      UINT16_TO_STREAM(p, p_ccb->p_lcb->handle | l2cb.non_flushable_pbf);
    }
#else
    UINT16_TO_STREAM(
        p, p_ccb->p_lcb->handle | (L2CAP_PKT_START << L2CAP_PKT_TYPE_SHIFT));
#endif

    uint16_t acl_data_size =
        controller_get_interface()->get_acl_data_size_classic();
    /* The HCI transport will segment the buffers. */
    if (p_buf->len > acl_data_size) {
      UINT16_TO_STREAM(p, acl_data_size);
    } else {
      UINT16_TO_STREAM(p, p_buf->len);
    }
  }
  p_buf->offset -= HCI_DATA_PREAMBLE_SIZE;
  p_buf->len += HCI_DATA_PREAMBLE_SIZE;
}

/******************************************************************************
 *
 * Function         l2cu_check_channel_congestion
 *
 * Description      check if any change in congestion status
 *
 * Returns          None
 *
 ******************************************************************************/
void l2cu_check_channel_congestion(tL2C_CCB* p_ccb) {
  size_t q_count = fixed_queue_length(p_ccb->xmit_hold_q);

#if (L2CAP_UCD_INCLUDED == TRUE)
  if (p_ccb->local_cid == L2CAP_CONNECTIONLESS_CID) {
    q_count += fixed_queue_length(p_ccb->p_lcb->ucd_out_sec_pending_q);
  }
#endif
  /* If the CCB queue limit is subject to a quota, check for congestion */
  /* if this channel has outgoing traffic */
  if (p_ccb->buff_quota != 0) {
    /* If this channel was congested */
    if (p_ccb->cong_sent) {
      /* If the channel is not congested now, tell the app */
      if (q_count <= (p_ccb->buff_quota / 2)) {
        p_ccb->cong_sent = false;
        if (p_ccb->p_rcb && p_ccb->p_rcb->api.pL2CA_CongestionStatus_Cb) {
          L2CAP_TRACE_DEBUG(
              "L2CAP - Calling CongestionStatus_Cb (false), CID: 0x%04x  "
              "xmit_hold_q.count: %u  buff_quota: %u",
              p_ccb->local_cid, q_count, p_ccb->buff_quota);

          /* Prevent recursive calling */
          l2cb.is_cong_cback_context = true;
          (*p_ccb->p_rcb->api.pL2CA_CongestionStatus_Cb)(p_ccb->local_cid,
                                                         false);
          l2cb.is_cong_cback_context = false;
        }
#if (L2CAP_UCD_INCLUDED == TRUE)
        else if (p_ccb->p_rcb && p_ccb->local_cid == L2CAP_CONNECTIONLESS_CID) {
          if (p_ccb->p_rcb->ucd.cb_info.pL2CA_UCD_Congestion_Status_Cb) {
            L2CAP_TRACE_DEBUG(
                "L2CAP - Calling UCD CongestionStatus_Cb (false), "
                "SecPendingQ:%u,XmitQ:%u,Quota:%u",
                fixed_queue_length(p_ccb->p_lcb->ucd_out_sec_pending_q),
                fixed_queue_length(p_ccb->xmit_hold_q), p_ccb->buff_quota);
            p_ccb->p_rcb->ucd.cb_info.pL2CA_UCD_Congestion_Status_Cb(
                p_ccb->p_lcb->remote_bd_addr, false);
          }
        }
#endif
#if (L2CAP_NUM_FIXED_CHNLS > 0)
        else {
          uint8_t xx;
          for (xx = 0; xx < L2CAP_NUM_FIXED_CHNLS; xx++) {
            if (p_ccb->p_lcb->p_fixed_ccbs[xx] == p_ccb) {
              if (l2cb.fixed_reg[xx].pL2CA_FixedCong_Cb != NULL)
                (*l2cb.fixed_reg[xx].pL2CA_FixedCong_Cb)(
                    p_ccb->p_lcb->remote_bd_addr, false);
              break;
            }
          }
        }
#endif
      }
    } else {
      /* If this channel was not congested but it is congested now, tell the app
       */
      if (q_count > p_ccb->buff_quota) {
        p_ccb->cong_sent = true;
        if (p_ccb->p_rcb && p_ccb->p_rcb->api.pL2CA_CongestionStatus_Cb) {
          L2CAP_TRACE_WARNING(
              "L2CAP - Calling CongestionStatus_Cb "
              "(true),CID:0x%04x,XmitQ:%u,Quota:%u",
              p_ccb->local_cid, q_count, p_ccb->buff_quota);

          (*p_ccb->p_rcb->api.pL2CA_CongestionStatus_Cb)(p_ccb->local_cid,
                                                         true);
        }
#if (L2CAP_UCD_INCLUDED == TRUE)
        else if (p_ccb->p_rcb && p_ccb->local_cid == L2CAP_CONNECTIONLESS_CID) {
          if (p_ccb->p_rcb->ucd.cb_info.pL2CA_UCD_Congestion_Status_Cb) {
            L2CAP_TRACE_DEBUG(
                "L2CAP - Calling UCD CongestionStatus_Cb (true), "
                "SecPendingQ:%u,XmitQ:%u,Quota:%u",
                fixed_queue_length(p_ccb->p_lcb->ucd_out_sec_pending_q),
                fixed_queue_length(p_ccb->xmit_hold_q), p_ccb->buff_quota);
            p_ccb->p_rcb->ucd.cb_info.pL2CA_UCD_Congestion_Status_Cb(
                p_ccb->p_lcb->remote_bd_addr, true);
          }
        }
#endif
#if (L2CAP_NUM_FIXED_CHNLS > 0)
        else {
          uint8_t xx;
          for (xx = 0; xx < L2CAP_NUM_FIXED_CHNLS; xx++) {
            if (p_ccb->p_lcb->p_fixed_ccbs[xx] == p_ccb) {
              if (l2cb.fixed_reg[xx].pL2CA_FixedCong_Cb != NULL)
                (*l2cb.fixed_reg[xx].pL2CA_FixedCong_Cb)(
                    p_ccb->p_lcb->remote_bd_addr, true);
              break;
            }
          }
        }
#endif
      }
    }
  }
}

/*******************************************************************************
 *
 * Function         l2cu_is_ccb_active
 *
 * Description      Check if Channel Control Block is in use or released
 *
 * Returns          bool    - true if Channel Control Block is in use
 *                            false if p_ccb is null or is released.
 *
 ******************************************************************************/
bool l2cu_is_ccb_active(tL2C_CCB* p_ccb) { return (p_ccb && p_ccb->in_use); }<|MERGE_RESOLUTION|>--- conflicted
+++ resolved
@@ -39,22 +39,6 @@
 #include "l2cdefs.h"
 #include "osi/include/allocator.h"
 #include "osi/include/time.h"
-
-/*******************************************************************************
- *
- * Function         l2cu_can_allocate_lcb
- *
- * Description      Look for an unused LCB
- *
- * Returns          true if there is space for one more lcb
- *
- ******************************************************************************/
-bool l2cu_can_allocate_lcb(void) {
-  for (int i = 0; i < MAX_L2CAP_LINKS; i++) {
-    if (!l2cb.lcb_pool[i].in_use) return true;
-  }
-  return false;
-}
 
 /*******************************************************************************
  *
@@ -2296,18 +2280,13 @@
 
   btm_acl_update_busy_level(BTM_BLI_PAGE_EVT);
 
-<<<<<<< HEAD
-  alarm_set_on_mloop(p_lcb->l2c_lcb_timer, L2CAP_LINK_CONNECT_TIMEOUT_MS,
-                     l2c_lcb_timer_timeout, p_lcb);
-=======
   /* if ACL collision occurs and if remote retrail time matches
   with DUT link time out ,it may lead to collision again.
   hence wait random timeout (20 - 29 sec) */
   period_ms_t interval_ms = L2CAP_LINK_CONNECT_TIMEOUT_MS +
                             ((time_get_os_boottime_ms() % 10) *1000);
-  alarm_set_on_queue(p_lcb->l2c_lcb_timer, interval_ms,
-                     l2c_lcb_timer_timeout, p_lcb, btu_general_alarm_queue);
->>>>>>> 1655adaf
+  alarm_set_on_mloop(p_lcb->l2c_lcb_timer, interval_ms,
+                     l2c_lcb_timer_timeout, p_lcb);
 
   return (true);
 }
